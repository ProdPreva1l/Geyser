--- conflicted
+++ resolved
@@ -458,11 +458,9 @@
         newsHandler.shutdown();
         this.getCommandManager().getCommands().clear();
 
-<<<<<<< HEAD
+        ResourcePack.PACKS.clear();
+
         ExtensionManager.getExtensionManager().disableExtensions();
-=======
-        ResourcePack.PACKS.clear();
->>>>>>> 3251d901
 
         bootstrap.getGeyserLogger().info(GeyserLocale.getLocaleStringLog("geyser.core.shutdown.done"));
     }
