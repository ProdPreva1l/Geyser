/*
 * Copyright (c) 2019-2022 GeyserMC. http://geysermc.org
 *
 * Permission is hereby granted, free of charge, to any person obtaining a copy
 * of this software and associated documentation files (the "Software"), to deal
 * in the Software without restriction, including without limitation the rights
 * to use, copy, modify, merge, publish, distribute, sublicense, and/or sell
 * copies of the Software, and to permit persons to whom the Software is
 * furnished to do so, subject to the following conditions:
 *
 * The above copyright notice and this permission notice shall be included in
 * all copies or substantial portions of the Software.
 *
 * THE SOFTWARE IS PROVIDED "AS IS", WITHOUT WARRANTY OF ANY KIND, EXPRESS OR
 * IMPLIED, INCLUDING BUT NOT LIMITED TO THE WARRANTIES OF MERCHANTABILITY,
 * FITNESS FOR A PARTICULAR PURPOSE AND NONINFRINGEMENT. IN NO EVENT SHALL THE
 * AUTHORS OR COPYRIGHT HOLDERS BE LIABLE FOR ANY CLAIM, DAMAGES OR OTHER
 * LIABILITY, WHETHER IN AN ACTION OF CONTRACT, TORT OR OTHERWISE, ARISING FROM,
 * OUT OF OR IN CONNECTION WITH THE SOFTWARE OR THE USE OR OTHER DEALINGS IN
 * THE SOFTWARE.
 *
 * @author GeyserMC
 * @link https://github.com/GeyserMC/Geyser
 */

package org.geysermc.geyser.ping;

import com.fasterxml.jackson.core.JsonParseException;
import com.fasterxml.jackson.databind.JsonMappingException;
import com.nukkitx.nbt.util.VarInts;
import io.netty.handler.codec.haproxy.HAProxyCommand;
import io.netty.handler.codec.haproxy.HAProxyProxiedProtocol;
import io.netty.util.NetUtil;
import org.geysermc.geyser.GeyserImpl;
import org.geysermc.geyser.network.GameProtocol;

import java.io.ByteArrayOutputStream;
import java.io.DataInputStream;
import java.io.DataOutputStream;
import java.io.IOException;
import java.net.*;
import java.util.concurrent.TimeUnit;

public class GeyserLegacyPingPassthrough implements IGeyserPingPassthrough, Runnable {
    private static final byte[] HAPROXY_BINARY_PREFIX = new byte[]{13, 10, 13, 10, 0, 13, 10, 81, 85, 73, 84, 10};

    private final GeyserImpl geyser;

    public GeyserLegacyPingPassthrough(GeyserImpl geyser) {
        this.geyser = geyser;
    }

    private GeyserPingInfo pingInfo;

    /**
     * Start legacy ping passthrough thread
     * @param geyser Geyser
     * @return GeyserPingPassthrough, or null if not initialized
     */
    public static IGeyserPingPassthrough init(GeyserImpl geyser) {
        if (geyser.getConfig().isPassthroughMotd() || geyser.getConfig().isPassthroughPlayerCounts()) {
            GeyserLegacyPingPassthrough pingPassthrough = new GeyserLegacyPingPassthrough(geyser);
            // Ensure delay is not zero
            int interval = (geyser.getConfig().getPingPassthroughInterval() == 0) ? 1 : geyser.getConfig().getPingPassthroughInterval();
            geyser.getLogger().debug("Scheduling ping passthrough at an interval of " + interval + " second(s).");
            geyser.getScheduledThread().scheduleAtFixedRate(pingPassthrough, 1, interval, TimeUnit.SECONDS);
            return pingPassthrough;
        }
        return null;
    }

    @Override
    public GeyserPingInfo getPingInformation(InetSocketAddress inetSocketAddress) {
        return pingInfo;
    }

    @Override
    public void run() {
<<<<<<< HEAD
        try (Socket socket = new Socket()) {
            String address = geyser.getConfig().getRemote().getAddress();
            int port = geyser.getConfig().getRemote().getPort();
=======
        try {
            Socket socket = new Socket();
            String address = geyser.getConfig().getRemote().address();
            int port = geyser.getConfig().getRemote().port();
>>>>>>> 83ba6b5a
            socket.connect(new InetSocketAddress(address, port), 5000);

            ByteArrayOutputStream byteArrayStream = new ByteArrayOutputStream();
            try (DataOutputStream handshake = new DataOutputStream(byteArrayStream)) {
                handshake.write(0x0);
                VarInts.writeUnsignedInt(handshake, GameProtocol.getJavaProtocolVersion());
                VarInts.writeUnsignedInt(handshake, address.length());
                handshake.writeBytes(address);
                handshake.writeShort(port);
                VarInts.writeUnsignedInt(handshake, 1);
            }

            byte[] buffer;

            try (DataOutputStream dataOutputStream = new DataOutputStream(socket.getOutputStream())) {
                if (geyser.getConfig().getRemote().isUseProxyProtocol()) {
                    // HAProxy support
                    // Based on https://github.com/netty/netty/blob/d8ad931488f6b942dabe28ecd6c399b4438da0a8/codec-haproxy/src/main/java/io/netty/handler/codec/haproxy/HAProxyMessageEncoder.java#L78
                    dataOutputStream.write(HAPROXY_BINARY_PREFIX);
                    dataOutputStream.writeByte((0x02 << 4) | HAProxyCommand.PROXY.byteValue());
                    dataOutputStream.writeByte(socket.getLocalAddress() instanceof Inet4Address ?
                            HAProxyProxiedProtocol.TCP4.byteValue() : HAProxyProxiedProtocol.TCP6.byteValue());
                    byte[] srcAddrBytes = NetUtil.createByteArrayFromIpAddressString(
                            ((InetSocketAddress) socket.getLocalSocketAddress()).getAddress().getHostAddress());
                    byte[] dstAddrBytes = NetUtil.createByteArrayFromIpAddressString(address);
                    dataOutputStream.writeShort(srcAddrBytes.length + dstAddrBytes.length + 4);
                    dataOutputStream.write(srcAddrBytes);
                    dataOutputStream.write(dstAddrBytes);
                    dataOutputStream.writeShort(((InetSocketAddress) socket.getLocalSocketAddress()).getPort());
                    dataOutputStream.writeShort(port);
                }

                VarInts.writeUnsignedInt(dataOutputStream, byteArrayStream.size());
                dataOutputStream.write(byteArrayStream.toByteArray());
                dataOutputStream.writeByte(0x01);
                dataOutputStream.writeByte(0x00);

                try (DataInputStream dataInputStream = new DataInputStream(socket.getInputStream())) {
                    VarInts.readUnsignedInt(dataInputStream);
                    VarInts.readUnsignedInt(dataInputStream);
                    int length = VarInts.readUnsignedInt(dataInputStream);
                    buffer = new byte[length];
                    dataInputStream.readFully(buffer);
                    dataOutputStream.writeByte(0x09);
                    dataOutputStream.writeByte(0x01);
                    dataOutputStream.writeLong(System.currentTimeMillis());

                    VarInts.readUnsignedInt(dataInputStream);
                }
            }

            this.pingInfo = GeyserImpl.JSON_MAPPER.readValue(buffer, GeyserPingInfo.class);
        } catch (SocketTimeoutException | ConnectException ex) {
            this.pingInfo = null;
            this.geyser.getLogger().debug("Connection timeout for ping passthrough.");
        } catch (JsonParseException | JsonMappingException ex) {
            this.geyser.getLogger().error("Failed to parse json when pinging server!", ex);
        } catch (IOException e) {
            this.geyser.getLogger().error("IO error while trying to use legacy ping passthrough", e);
        }
    }
}<|MERGE_RESOLUTION|>--- conflicted
+++ resolved
@@ -76,16 +76,9 @@
 
     @Override
     public void run() {
-<<<<<<< HEAD
         try (Socket socket = new Socket()) {
-            String address = geyser.getConfig().getRemote().getAddress();
-            int port = geyser.getConfig().getRemote().getPort();
-=======
-        try {
-            Socket socket = new Socket();
             String address = geyser.getConfig().getRemote().address();
             int port = geyser.getConfig().getRemote().port();
->>>>>>> 83ba6b5a
             socket.connect(new InetSocketAddress(address, port), 5000);
 
             ByteArrayOutputStream byteArrayStream = new ByteArrayOutputStream();
