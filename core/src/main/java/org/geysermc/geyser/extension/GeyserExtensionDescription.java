--- conflicted
+++ resolved
@@ -39,36 +39,21 @@
 import java.util.function.Supplier;
 import java.util.regex.Pattern;
 
-<<<<<<< HEAD
-public record GeyserExtensionDescription(String id, String name, String main, String apiVersion, String version, List<String> authors) implements ExtensionDescription {
-    @SuppressWarnings("unchecked")
-    public static GeyserExtensionDescription fromYaml(Reader reader) throws InvalidDescriptionException {
-        DumperOptions dumperOptions = new DumperOptions();
-        dumperOptions.setDefaultFlowStyle(DumperOptions.FlowStyle.BLOCK);
-=======
-public record GeyserExtensionDescription(@NonNull String name,
+public record GeyserExtensionDescription(@NonNull String id,
+                                         @NonNull String name,
                                          @NonNull String main,
                                          int majorApiVersion,
                                          int minorApiVersion,
                                          int patchApiVersion,
                                          @NonNull String version,
                                          @NonNull List<String> authors) implements ExtensionDescription {
->>>>>>> 29c9bde9
 
     private static final Yaml YAML = new Yaml(new CustomClassLoaderConstructor(Source.class.getClassLoader()));
+
+    public static final Pattern ID_PATTERN = Pattern.compile("[a-z][a-z0-9-_]{0,63}");
     public static final Pattern NAME_PATTERN = Pattern.compile("^[A-Za-z_.-]+$");
     public static final Pattern API_VERSION_PATTERN = Pattern.compile("^\\d+\\.\\d+\\.\\d+$");
 
-<<<<<<< HEAD
-        String id = ((String) yamlMap.get("id")).replaceAll("[^A-Za-z0-9 _.-]", "");
-        if (id.isBlank()) {
-            throw new InvalidDescriptionException("Invalid extension id, cannot be empty");
-        }
-
-        String name = ((String) yamlMap.get("name")).replaceAll("[^A-Za-z0-9 _.-]", "");
-        if (name.isBlank()) {
-            throw new InvalidDescriptionException("Invalid extension name, cannot be empty");
-=======
     @NonNull
     public static GeyserExtensionDescription fromYaml(Reader reader) throws InvalidDescriptionException {
         Source source;
@@ -76,13 +61,18 @@
             source = YAML.loadAs(reader, Source.class);
         } catch (Exception e) {
             throw new InvalidDescriptionException(e);
->>>>>>> 29c9bde9
+        }
+
+        String id = require(source::getId, "id");
+        if (!ID_PATTERN.matcher(id).matches()) {
+            throw new InvalidDescriptionException("Invalid extension id, must match: " + ID_PATTERN.pattern());
         }
 
         String name = require(source::getName, "name");
         if (!NAME_PATTERN.matcher(name).matches()) {
             throw new InvalidDescriptionException("Invalid extension name, must match: " + NAME_PATTERN.pattern());
         }
+
         String version = String.valueOf(source.version);
         String main = require(source::getMain, "main");
 
@@ -103,7 +93,7 @@
             authors.addAll(source.authors);
         }
 
-        return new GeyserExtensionDescription(name, main, majorApi, minorApi, patchApi, version, authors);
+        return new GeyserExtensionDescription(id, name, main, majorApi, minorApi, patchApi, version, authors);
     }
 
     @NonNull
@@ -115,18 +105,15 @@
         return value;
     }
 
-<<<<<<< HEAD
-        return new GeyserExtensionDescription(id, name, main, apiVersion, version, Collections.unmodifiableList(authors));
-=======
     @Getter
     @Setter
     public static class Source {
+        String id;
         String name;
         String main;
         String api;
         String version;
         String author;
         List<String> authors;
->>>>>>> 29c9bde9
     }
 }