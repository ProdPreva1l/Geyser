--- conflicted
+++ resolved
@@ -88,31 +88,8 @@
             builder.content("advancements.empty");
         }
 
-<<<<<<< HEAD
         builder.validResultHandler((response) -> {
-            String id = "";
-
-            int advancementIndex = 0;
-            for (Map.Entry<String, GeyserAdvancement> advancement : storedAdvancements.entrySet()) {
-                if (advancement.getValue().getParentId() == null) { // Root advancement
-                    if (advancementIndex == response.clickedButtonId()) {
-                        id = advancement.getKey();
-                        break;
-                    } else {
-                        advancementIndex++;
-                    }
-                }
-            }
-
-=======
-        builder.responseHandler((form, responseData) -> {
-            SimpleFormResponse response = form.parseResponse(responseData);
-            if (!response.isCorrect()) {
-                return;
-            }
-
-            String id = rootAdvancementIds.get(response.getClickedButtonId());
->>>>>>> 09fb6bf3
+            String id = rootAdvancementIds.get(response.clickedButtonId());
             if (!id.equals("")) {
                 if (id.equals(currentAdvancementCategoryId)) {
                     // The server thinks we are already on this tab
@@ -162,28 +139,9 @@
             // Indicate that we have closed the current advancement tab
             session.sendDownstreamPacket(new ServerboundSeenAdvancementsPacket());
 
-<<<<<<< HEAD
         }).validResultHandler((response) -> {
-            GeyserAdvancement advancement = null;
-            int advancementIndex = 0;
-            // Loop around to find the advancement that the client pressed
-            for (GeyserAdvancement advancementEntry : storedAdvancements.values()) {
-                if (advancementEntry.getParentId() != null &&
-                        currentAdvancementCategoryId.equals(advancementEntry.getRootId(this))) {
-                    if (advancementIndex == response.clickedButtonId()) {
-                        advancement = advancementEntry;
-                        break;
-                    } else {
-                        advancementIndex++;
-                    }
-                }
-            }
-
-            if (advancement != null) {
-=======
             if (response.getClickedButtonId() < visibleAdvancements.size()) {
-                GeyserAdvancement advancement = visibleAdvancements.get(response.getClickedButtonId());
->>>>>>> 09fb6bf3
+                GeyserAdvancement advancement = visibleAdvancements.get(response.clickedButtonId());
                 buildAndShowInfoForm(advancement);
             } else {
                 buildAndShowMenuForm();
