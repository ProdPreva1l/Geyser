--- conflicted
+++ resolved
@@ -148,15 +148,6 @@
     /**
      * Used for Floodgate skin uploading
      */
-<<<<<<< HEAD
-=======
-    @Setter
-    private JsonNode certChainData;
-
-    /* Setter for GeyserConnect */
-    @Setter
-    private String remoteAddress;
->>>>>>> 2f54bf0e
     @Setter
     private JsonNode certChainData;
 
