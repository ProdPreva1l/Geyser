--- conflicted
+++ resolved
@@ -28,31 +28,16 @@
 import com.fasterxml.jackson.databind.JsonNode;
 import com.fasterxml.jackson.databind.node.ArrayNode;
 import com.google.common.collect.ImmutableMap;
-<<<<<<< HEAD
-import com.nukkitx.nbt.NBTInputStream;
-import com.nukkitx.nbt.NbtList;
-import com.nukkitx.nbt.NbtMap;
-import com.nukkitx.nbt.NbtMapBuilder;
-import com.nukkitx.nbt.NbtType;
-=======
-import com.nukkitx.nbt.*;
-import com.nukkitx.protocol.bedrock.v527.Bedrock_v527;
-import com.nukkitx.protocol.bedrock.v544.Bedrock_v544;
-import com.nukkitx.protocol.bedrock.v560.Bedrock_v560;
->>>>>>> 3b598411
 import it.unimi.dsi.fastutil.ints.IntOpenHashSet;
 import it.unimi.dsi.fastutil.ints.IntSet;
-import it.unimi.dsi.fastutil.objects.Object2ObjectMap;
-import it.unimi.dsi.fastutil.objects.Object2ObjectMaps;
-import it.unimi.dsi.fastutil.objects.Object2ObjectOpenHashMap;
-import it.unimi.dsi.fastutil.objects.ObjectIntPair;
-import it.unimi.dsi.fastutil.objects.ObjectOpenHashSet;
-import org.cloudburstmc.protocol.bedrock.codec.v527.Bedrock_v527;
+import it.unimi.dsi.fastutil.objects.*;
+import org.cloudburstmc.nbt.*;
 import org.cloudburstmc.protocol.bedrock.codec.v544.Bedrock_v544;
+import org.cloudburstmc.protocol.bedrock.codec.v560.Bedrock_v560;
 import org.cloudburstmc.protocol.bedrock.data.defintions.BlockDefinition;
 import org.cloudburstmc.protocol.bedrock.data.defintions.SimpleBlockDefinition;
-import org.cloudburstmc.protocol.bedrock.data.defintions.SimpleDefinitionRegistry;
 import org.cloudburstmc.protocol.common.DefinitionRegistry;
+import org.cloudburstmc.protocol.common.SimpleDefinitionRegistry;
 import org.geysermc.geyser.GeyserImpl;
 import org.geysermc.geyser.level.block.BlockStateValues;
 import org.geysermc.geyser.level.physics.PistonBehavior;
@@ -63,12 +48,7 @@
 
 import java.io.DataInputStream;
 import java.io.InputStream;
-import java.util.ArrayDeque;
-import java.util.Arrays;
-import java.util.Deque;
-import java.util.Iterator;
-import java.util.Map;
-import java.util.Set;
+import java.util.*;
 import java.util.function.BiFunction;
 import java.util.zip.GZIPInputStream;
 
@@ -91,19 +71,9 @@
     private static void registerBedrockBlocks() {
         BiFunction<String, NbtMapBuilder, String> emptyMapper = (bedrockIdentifier, statesBuilder) -> null;
         ImmutableMap<ObjectIntPair<String>, BiFunction<String, NbtMapBuilder, String>> blockMappers = ImmutableMap.<ObjectIntPair<String>, BiFunction<String, NbtMapBuilder, String>>builder()
-<<<<<<< HEAD
-                .put(ObjectIntPair.of("1_19_0", Bedrock_v527.CODEC.getProtocolVersion()), (bedrockIdentifier, statesBuilder) -> {
-                    if (bedrockIdentifier.equals("minecraft:muddy_mangrove_roots")) {
-                        statesBuilder.remove("pillar_axis");
-                    }
-                    return null;
-                })
-                .put(ObjectIntPair.of("1_19_20", Bedrock_v544.CODEC.getProtocolVersion()), emptyMapper).build();
-=======
-                .put(ObjectIntPair.of("1_19_20", Bedrock_v544.V544_CODEC.getProtocolVersion()), emptyMapper)
-                .put(ObjectIntPair.of("1_19_50", Bedrock_v560.V560_CODEC.getProtocolVersion()), emptyMapper)
+                .put(ObjectIntPair.of("1_19_20", Bedrock_v544.CODEC.getProtocolVersion()), emptyMapper)
+                .put(ObjectIntPair.of("1_19_50", Bedrock_v560.CODEC.getProtocolVersion()), emptyMapper)
                 .build();
->>>>>>> 3b598411
 
         for (Map.Entry<ObjectIntPair<String>, BiFunction<String, NbtMapBuilder, String>> palette : blockMappers.entrySet()) {
             NbtList<NbtMap> blocksTag;
@@ -142,7 +112,7 @@
             BiFunction<String, NbtMapBuilder, String> stateMapper = blockMappers.getOrDefault(palette.getKey(), emptyMapper);
 
             BlockDefinition[] javaToBedrockBlocks = new BlockDefinition[BLOCKS_JSON.size()];
-            DefinitionRegistry.Builder<BlockDefinition> registry = SimpleDefinitionRegistry.builder();
+            SimpleDefinitionRegistry.Builder<BlockDefinition> registry = SimpleDefinitionRegistry.builder();
 
             Map<String, NbtMap> flowerPotBlocks = new Object2ObjectOpenHashMap<>();
             Map<NbtMap, BlockDefinition> itemFrames = new Object2ObjectOpenHashMap<>();
