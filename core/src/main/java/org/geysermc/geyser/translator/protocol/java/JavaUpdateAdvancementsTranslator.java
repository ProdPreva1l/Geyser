/*
 * Copyright (c) 2019-2022 GeyserMC. http://geysermc.org
 *
 * Permission is hereby granted, free of charge, to any person obtaining a copy
 * of this software and associated documentation files (the "Software"), to deal
 * in the Software without restriction, including without limitation the rights
 * to use, copy, modify, merge, publish, distribute, sublicense, and/or sell
 * copies of the Software, and to permit persons to whom the Software is
 * furnished to do so, subject to the following conditions:
 *
 * The above copyright notice and this permission notice shall be included in
 * all copies or substantial portions of the Software.
 *
 * THE SOFTWARE IS PROVIDED "AS IS", WITHOUT WARRANTY OF ANY KIND, EXPRESS OR
 * IMPLIED, INCLUDING BUT NOT LIMITED TO THE WARRANTIES OF MERCHANTABILITY,
 * FITNESS FOR A PARTICULAR PURPOSE AND NONINFRINGEMENT. IN NO EVENT SHALL THE
 * AUTHORS OR COPYRIGHT HOLDERS BE LIABLE FOR ANY CLAIM, DAMAGES OR OTHER
 * LIABILITY, WHETHER IN AN ACTION OF CONTRACT, TORT OR OTHERWISE, ARISING FROM,
 * OUT OF OR IN CONNECTION WITH THE SOFTWARE OR THE USE OR OTHER DEALINGS IN
 * THE SOFTWARE.
 *
 * @author GeyserMC
 * @link https://github.com/GeyserMC/Geyser
 */

package org.geysermc.geyser.translator.protocol.java;

import com.github.steveice10.mc.protocol.data.game.advancement.Advancement;
import com.github.steveice10.mc.protocol.packet.ingame.clientbound.ClientboundUpdateAdvancementsPacket;
import com.nukkitx.protocol.bedrock.packet.ToastRequestPacket;
import org.geysermc.geyser.session.GeyserSession;
import org.geysermc.geyser.translator.protocol.PacketTranslator;
import org.geysermc.geyser.translator.protocol.Translator;
import org.geysermc.geyser.translator.text.MessageTranslator;
import org.geysermc.geyser.session.cache.AdvancementsCache;
import org.geysermc.geyser.level.GeyserAdvancement;
import org.geysermc.geyser.text.MinecraftLocale;

import java.util.Locale;

@Translator(packet = ClientboundUpdateAdvancementsPacket.class)
public class JavaUpdateAdvancementsTranslator extends PacketTranslator<ClientboundUpdateAdvancementsPacket> {

    @Override
    public void translate(GeyserSession session, ClientboundUpdateAdvancementsPacket packet) {
        AdvancementsCache advancementsCache = session.getAdvancementsCache();
        if (packet.isReset()) {
            advancementsCache.getStoredAdvancements().clear();
            advancementsCache.getStoredAdvancementProgress().clear();
        }

        // Removes removed advancements from player's stored advancements
        for (String removedAdvancement : packet.getRemovedAdvancements()) {
            advancementsCache.getStoredAdvancements().remove(removedAdvancement);
        }

        advancementsCache.getStoredAdvancementProgress().putAll(packet.getProgress());

        // Adds advancements to the player's stored advancements when advancements are sent
        for (Advancement advancement : packet.getAdvancements()) {
            if (advancement.getDisplayData() != null && (!advancement.getDisplayData().isHidden() || advancement.getDisplayData().isShowToast())) {
                GeyserAdvancement geyserAdvancement = GeyserAdvancement.from(advancement);
                advancementsCache.getStoredAdvancements().put(advancement.getId(), geyserAdvancement);
            } else {
                advancementsCache.getStoredAdvancements().remove(advancement.getId());
            }
        }

        sendAdvancementToasts(session, packet);
    }

    /**
     * Handle all advancements progress updates
     */
    public void sendAdvancementToasts(GeyserSession session, ClientboundUpdateAdvancementsPacket packet) {
        if (packet.isReset()) {
            // Advancements are being cleared, so they can't be granted
            return;
        }
        for (String advancementId : packet.getProgress().keySet()) {
            GeyserAdvancement advancement = session.getAdvancementsCache().getStoredAdvancements().get(advancementId);
            if (advancement != null && advancement.getDisplayData() != null) {
<<<<<<< HEAD
                if (session.getAdvancementsCache().isEarned(advancement)) {
                    // Java uses some pink color for toast challenge completes
                    String color = advancement.getDisplayData().getFrameType() == Advancement.DisplayData.FrameType.CHALLENGE ?
                            "§d" : "§a";
                    String advancementName = MessageTranslator.convertMessage(advancement.getDisplayData().getTitle(), session.locale());

                    // Send an action bar message stating they earned an achievement
                    // Sent for instances where broadcasting advancements through chat are disabled
                    SetTitlePacket titlePacket = new SetTitlePacket();
                    titlePacket.setText(color + "[" + MinecraftLocale.getLocaleString("advancements.toast." +
                            advancement.getDisplayData().getFrameType().toString().toLowerCase(), session.locale()) + "]§f " + advancementName);
                    titlePacket.setType(SetTitlePacket.Type.ACTIONBAR);
                    titlePacket.setFadeOutTime(3);
                    titlePacket.setFadeInTime(3);
                    titlePacket.setStayTime(3);
                    titlePacket.setXuid("");
                    titlePacket.setPlatformOnlineId("");
                    session.sendUpstreamPacket(titlePacket);
=======
                if (advancement.getDisplayData().isShowToast() && session.getAdvancementsCache().isEarned(advancement)) {
                    String frameType = advancement.getDisplayData().getFrameType().toString().toLowerCase(Locale.ROOT);
                    String frameTitle = advancement.getDisplayColor() + MinecraftLocale.getLocaleString("advancements.toast." + frameType, session.getLocale());
                    String advancementName = MessageTranslator.convertMessage(advancement.getDisplayData().getTitle(), session.getLocale());

                    ToastRequestPacket toastRequestPacket = new ToastRequestPacket();
                    toastRequestPacket.setTitle(frameTitle);
                    toastRequestPacket.setContent(advancementName);
                    session.sendUpstreamPacket(toastRequestPacket);
>>>>>>> 78bb69be
                }
            }
        }
    }
}<|MERGE_RESOLUTION|>--- conflicted
+++ resolved
@@ -28,13 +28,13 @@
 import com.github.steveice10.mc.protocol.data.game.advancement.Advancement;
 import com.github.steveice10.mc.protocol.packet.ingame.clientbound.ClientboundUpdateAdvancementsPacket;
 import com.nukkitx.protocol.bedrock.packet.ToastRequestPacket;
+import org.geysermc.geyser.level.GeyserAdvancement;
 import org.geysermc.geyser.session.GeyserSession;
+import org.geysermc.geyser.session.cache.AdvancementsCache;
+import org.geysermc.geyser.text.MinecraftLocale;
 import org.geysermc.geyser.translator.protocol.PacketTranslator;
 import org.geysermc.geyser.translator.protocol.Translator;
 import org.geysermc.geyser.translator.text.MessageTranslator;
-import org.geysermc.geyser.session.cache.AdvancementsCache;
-import org.geysermc.geyser.level.GeyserAdvancement;
-import org.geysermc.geyser.text.MinecraftLocale;
 
 import java.util.Locale;
 
@@ -80,36 +80,15 @@
         for (String advancementId : packet.getProgress().keySet()) {
             GeyserAdvancement advancement = session.getAdvancementsCache().getStoredAdvancements().get(advancementId);
             if (advancement != null && advancement.getDisplayData() != null) {
-<<<<<<< HEAD
-                if (session.getAdvancementsCache().isEarned(advancement)) {
-                    // Java uses some pink color for toast challenge completes
-                    String color = advancement.getDisplayData().getFrameType() == Advancement.DisplayData.FrameType.CHALLENGE ?
-                            "§d" : "§a";
-                    String advancementName = MessageTranslator.convertMessage(advancement.getDisplayData().getTitle(), session.locale());
-
-                    // Send an action bar message stating they earned an achievement
-                    // Sent for instances where broadcasting advancements through chat are disabled
-                    SetTitlePacket titlePacket = new SetTitlePacket();
-                    titlePacket.setText(color + "[" + MinecraftLocale.getLocaleString("advancements.toast." +
-                            advancement.getDisplayData().getFrameType().toString().toLowerCase(), session.locale()) + "]§f " + advancementName);
-                    titlePacket.setType(SetTitlePacket.Type.ACTIONBAR);
-                    titlePacket.setFadeOutTime(3);
-                    titlePacket.setFadeInTime(3);
-                    titlePacket.setStayTime(3);
-                    titlePacket.setXuid("");
-                    titlePacket.setPlatformOnlineId("");
-                    session.sendUpstreamPacket(titlePacket);
-=======
                 if (advancement.getDisplayData().isShowToast() && session.getAdvancementsCache().isEarned(advancement)) {
                     String frameType = advancement.getDisplayData().getFrameType().toString().toLowerCase(Locale.ROOT);
-                    String frameTitle = advancement.getDisplayColor() + MinecraftLocale.getLocaleString("advancements.toast." + frameType, session.getLocale());
-                    String advancementName = MessageTranslator.convertMessage(advancement.getDisplayData().getTitle(), session.getLocale());
+                    String frameTitle = advancement.getDisplayColor() + MinecraftLocale.getLocaleString("advancements.toast." + frameType, session.locale());
+                    String advancementName = MessageTranslator.convertMessage(advancement.getDisplayData().getTitle(), session.locale());
 
                     ToastRequestPacket toastRequestPacket = new ToastRequestPacket();
                     toastRequestPacket.setTitle(frameTitle);
                     toastRequestPacket.setContent(advancementName);
                     session.sendUpstreamPacket(toastRequestPacket);
->>>>>>> 78bb69be
                 }
             }
         }
