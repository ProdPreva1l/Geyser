/*
 * Copyright (c) 2019-2022 GeyserMC. http://geysermc.org
 *
 * Permission is hereby granted, free of charge, to any person obtaining a copy
 * of this software and associated documentation files (the "Software"), to deal
 * in the Software without restriction, including without limitation the rights
 * to use, copy, modify, merge, publish, distribute, sublicense, and/or sell
 * copies of the Software, and to permit persons to whom the Software is
 * furnished to do so, subject to the following conditions:
 *
 * The above copyright notice and this permission notice shall be included in
 * all copies or substantial portions of the Software.
 *
 * THE SOFTWARE IS PROVIDED "AS IS", WITHOUT WARRANTY OF ANY KIND, EXPRESS OR
 * IMPLIED, INCLUDING BUT NOT LIMITED TO THE WARRANTIES OF MERCHANTABILITY,
 * FITNESS FOR A PARTICULAR PURPOSE AND NONINFRINGEMENT. IN NO EVENT SHALL THE
 * AUTHORS OR COPYRIGHT HOLDERS BE LIABLE FOR ANY CLAIM, DAMAGES OR OTHER
 * LIABILITY, WHETHER IN AN ACTION OF CONTRACT, TORT OR OTHERWISE, ARISING FROM,
 * OUT OF OR IN CONNECTION WITH THE SOFTWARE OR THE USE OR OTHER DEALINGS IN
 * THE SOFTWARE.
 *
 * @author GeyserMC
 * @link https://github.com/GeyserMC/Geyser
 */

package org.geysermc.geyser.translator.inventory.item;

import com.github.steveice10.mc.protocol.data.game.entity.metadata.ItemStack;
import com.github.steveice10.opennbt.tag.builtin.StringTag;
import com.github.steveice10.opennbt.tag.builtin.Tag;
import com.nukkitx.protocol.bedrock.data.inventory.ItemData;
import org.geysermc.geyser.GeyserImpl;
import org.geysermc.geyser.network.GameProtocol;
import org.geysermc.geyser.inventory.item.Potion;
import org.geysermc.geyser.registry.Registries;
import org.geysermc.geyser.registry.type.ItemMapping;
import org.geysermc.geyser.registry.type.ItemMappings;

import java.util.Arrays;
import java.util.List;
import java.util.stream.Collectors;

@ItemRemapper
public class PotionTranslator extends ItemTranslator {

<<<<<<< HEAD
    private final List<ItemMapping> appliedItems;

    public PotionTranslator() {
        appliedItems = Registries.ITEMS.forVersion(GameProtocol.DEFAULT_BEDROCK_CODEC.getProtocolVersion())
                .getItems()
                .values()
                .stream()
                .filter(entry -> entry.getJavaIdentifier().endsWith("potion"))
                .collect(Collectors.toList());
    }

=======
>>>>>>> 1d3eebc6
    @Override
    protected ItemData.Builder translateToBedrock(ItemStack itemStack, ItemMapping mapping, ItemMappings mappings) {
        if (itemStack.getNbt() == null) return super.translateToBedrock(itemStack, mapping, mappings);
        Tag potionTag = itemStack.getNbt().get("Potion");
        if (potionTag instanceof StringTag) {
            Potion potion = Potion.getByJavaIdentifier(((StringTag) potionTag).getValue());
            if (potion != null) {
                return ItemData.builder()
                        .id(mapping.getBedrockId())
                        .damage(potion.getBedrockId())
                        .count(itemStack.getAmount())
                        .tag(translateNbtToBedrock(itemStack.getNbt()));
            }
            GeyserImpl.getInstance().getLogger().debug("Unknown Java potion: " + potionTag.getValue());
        }
        return super.translateToBedrock(itemStack, mapping, mappings);
    }

    @Override
    public ItemStack translateToJava(ItemData itemData, ItemMapping mapping, ItemMappings mappings) {
        Potion potion = Potion.getByBedrockId(itemData.getDamage());
        ItemStack itemStack = super.translateToJava(itemData, mapping, mappings);
        if (potion != null) {
            StringTag potionTag = new StringTag("Potion", potion.getJavaIdentifier());
            itemStack.getNbt().put(potionTag);
        }
        return itemStack;
    }

    @Override
    public List<ItemMapping> getAppliedItems() {
        return Arrays.stream(Registries.ITEMS.forVersion(MinecraftProtocol.DEFAULT_BEDROCK_CODEC.getProtocolVersion())
                        .getItems())
                .filter(entry -> entry.getJavaIdentifier().endsWith("potion"))
                .collect(Collectors.toList());
    }
}<|MERGE_RESOLUTION|>--- conflicted
+++ resolved
@@ -43,20 +43,6 @@
 @ItemRemapper
 public class PotionTranslator extends ItemTranslator {
 
-<<<<<<< HEAD
-    private final List<ItemMapping> appliedItems;
-
-    public PotionTranslator() {
-        appliedItems = Registries.ITEMS.forVersion(GameProtocol.DEFAULT_BEDROCK_CODEC.getProtocolVersion())
-                .getItems()
-                .values()
-                .stream()
-                .filter(entry -> entry.getJavaIdentifier().endsWith("potion"))
-                .collect(Collectors.toList());
-    }
-
-=======
->>>>>>> 1d3eebc6
     @Override
     protected ItemData.Builder translateToBedrock(ItemStack itemStack, ItemMapping mapping, ItemMappings mappings) {
         if (itemStack.getNbt() == null) return super.translateToBedrock(itemStack, mapping, mappings);
@@ -88,7 +74,7 @@
 
     @Override
     public List<ItemMapping> getAppliedItems() {
-        return Arrays.stream(Registries.ITEMS.forVersion(MinecraftProtocol.DEFAULT_BEDROCK_CODEC.getProtocolVersion())
+        return Arrays.stream(Registries.ITEMS.forVersion(GameProtocol.DEFAULT_BEDROCK_CODEC.getProtocolVersion())
                         .getItems())
                 .filter(entry -> entry.getJavaIdentifier().endsWith("potion"))
                 .collect(Collectors.toList());
