/*
 * Copyright (c) 2019-2022 GeyserMC. http://geysermc.org
 *
 * Permission is hereby granted, free of charge, to any person obtaining a copy
 * of this software and associated documentation files (the "Software"), to deal
 * in the Software without restriction, including without limitation the rights
 * to use, copy, modify, merge, publish, distribute, sublicense, and/or sell
 * copies of the Software, and to permit persons to whom the Software is
 * furnished to do so, subject to the following conditions:
 *
 * The above copyright notice and this permission notice shall be included in
 * all copies or substantial portions of the Software.
 *
 * THE SOFTWARE IS PROVIDED "AS IS", WITHOUT WARRANTY OF ANY KIND, EXPRESS OR
 * IMPLIED, INCLUDING BUT NOT LIMITED TO THE WARRANTIES OF MERCHANTABILITY,
 * FITNESS FOR A PARTICULAR PURPOSE AND NONINFRINGEMENT. IN NO EVENT SHALL THE
 * AUTHORS OR COPYRIGHT HOLDERS BE LIABLE FOR ANY CLAIM, DAMAGES OR OTHER
 * LIABILITY, WHETHER IN AN ACTION OF CONTRACT, TORT OR OTHERWISE, ARISING FROM,
 * OUT OF OR IN CONNECTION WITH THE SOFTWARE OR THE USE OR OTHER DEALINGS IN
 * THE SOFTWARE.
 *
 * @author GeyserMC
 * @link https://github.com/GeyserMC/Geyser
 */

package org.geysermc.geyser.translator.protocol.java;

import com.github.steveice10.mc.protocol.data.game.command.CommandNode;
import com.github.steveice10.mc.protocol.data.game.command.CommandParser;
import com.github.steveice10.mc.protocol.data.game.command.properties.ResourceProperties;
import com.github.steveice10.mc.protocol.data.game.entity.attribute.AttributeType;
import com.github.steveice10.mc.protocol.packet.ingame.clientbound.ClientboundCommandsPacket;
import org.cloudburstmc.protocol.bedrock.data.command.CommandData;
import org.cloudburstmc.protocol.bedrock.data.command.CommandEnumConstraint;
import org.cloudburstmc.protocol.bedrock.data.command.CommandEnumData;
import org.cloudburstmc.protocol.bedrock.data.command.CommandParam;
import org.cloudburstmc.protocol.bedrock.data.command.CommandParamData;
import org.cloudburstmc.protocol.bedrock.packet.AvailableCommandsPacket;
import it.unimi.dsi.fastutil.Hash;
import it.unimi.dsi.fastutil.ints.Int2ObjectMap;
import it.unimi.dsi.fastutil.ints.Int2ObjectOpenHashMap;
import it.unimi.dsi.fastutil.ints.IntOpenHashSet;
import it.unimi.dsi.fastutil.ints.IntSet;
import it.unimi.dsi.fastutil.objects.Object2ObjectOpenCustomHashMap;
import lombok.Getter;
import lombok.ToString;
import net.kyori.adventure.text.format.NamedTextColor;
import org.checkerframework.checker.nullness.qual.MonotonicNonNull;
import org.geysermc.geyser.GeyserImpl;
import org.geysermc.geyser.api.event.downstream.ServerDefineCommandsEvent;
import org.geysermc.geyser.command.GeyserCommandManager;
import org.geysermc.geyser.inventory.item.Enchantment;
import org.geysermc.geyser.registry.BlockRegistries;
import org.geysermc.geyser.registry.Registries;
import org.geysermc.geyser.session.GeyserSession;
import org.geysermc.geyser.translator.protocol.PacketTranslator;
import org.geysermc.geyser.translator.protocol.Translator;
import org.geysermc.geyser.util.EntityUtils;

import java.util.*;

@Translator(packet = ClientboundCommandsPacket.class)
public class JavaCommandsTranslator extends PacketTranslator<ClientboundCommandsPacket> {

    private static final String[] ALL_EFFECT_IDENTIFIERS = EntityUtils.getAllEffectIdentifiers();
    private static final String[] ATTRIBUTES = AttributeType.Builtin.BUILTIN.keySet().toArray(new String[0]);
    private static final String[] ENUM_BOOLEAN = {"true", "false"};
    private static final String[] VALID_COLORS;
    private static final String[] VALID_SCOREBOARD_SLOTS;

    private static final Hash.Strategy<BedrockCommandInfo> PARAM_STRATEGY = new Hash.Strategy<>() {
        @Override
        public int hashCode(BedrockCommandInfo o) {
            int paramHash = Arrays.deepHashCode(o.paramData());
            return 31 * paramHash + o.description().hashCode();
        }

        @Override
        public boolean equals(BedrockCommandInfo a, BedrockCommandInfo b) {
            if (a == b) return true;
            if (a == null || b == null) return false;
            if (!a.description().equals(b.description())) return false;
            if (a.paramData().length != b.paramData().length) return false;
            for (int i = 0; i < a.paramData().length; i++) {
                CommandParamData[] a1 = a.paramData()[i];
                CommandParamData[] b1 = b.paramData()[i];
                if (a1.length != b1.length) return false;

                for (int j = 0; j < a1.length; j++) {
                    if (!a1[j].equals(b1[j])) return false;
                }
            }
            return true;
        }
    };

    static {
        List<String> validColors = new ArrayList<>(NamedTextColor.NAMES.keys());
        validColors.add("reset");
        VALID_COLORS = validColors.toArray(new String[0]);

        List<String> teamOptions = new ArrayList<>(Arrays.asList("list", "sidebar", "belowName"));
        for (String color : NamedTextColor.NAMES.keys()) {
            teamOptions.add("sidebar.team." + color);
        }
        VALID_SCOREBOARD_SLOTS = teamOptions.toArray(new String[0]);
    }

    @Override
    public void translate(GeyserSession session, ClientboundCommandsPacket packet) {
        // Don't send command suggestions if they are disabled
        if (!session.getGeyser().getConfig().isCommandSuggestions()) {
            session.getGeyser().getLogger().debug("Not sending translated command suggestions as they are disabled.");

            // Send an empty packet so Bedrock doesn't override /help with its own, built-in help command.
            AvailableCommandsPacket emptyPacket = new AvailableCommandsPacket();
            session.sendUpstreamPacket(emptyPacket);
            return;
        }

        GeyserCommandManager manager = session.getGeyser().commandManager();
        CommandNode[] nodes = packet.getNodes();
        List<CommandData> commandData = new ArrayList<>();
        IntSet commandNodes = new IntOpenHashSet();
        Set<String> knownAliases = new HashSet<>();
        Map<BedrockCommandInfo, Set<String>> commands = new Object2ObjectOpenCustomHashMap<>(PARAM_STRATEGY);
        Int2ObjectMap<List<CommandNode>> commandArgs = new Int2ObjectOpenHashMap<>();

        // Get the first node, it should be a root node
        CommandNode rootNode = nodes[packet.getFirstNodeIndex()];

        // Loop through the root nodes to get all commands
        for (int nodeIndex : rootNode.getChildIndices()) {
            CommandNode node = nodes[nodeIndex];

            // Make sure we don't have duplicated commands (happens if there is more than 1 root node)
            if (!commandNodes.add(nodeIndex) || !knownAliases.add(node.getName().toLowerCase(Locale.ROOT))) continue;

            // Get and update the commandArgs list with the found arguments
            if (node.getChildIndices().length >= 1) {
                for (int childIndex : node.getChildIndices()) {
                    commandArgs.computeIfAbsent(nodeIndex, ($) -> new ArrayList<>()).add(nodes[childIndex]);
                }
            }

            // Get and parse all params
            CommandParamData[][] params = getParams(session, nodes[nodeIndex], nodes);

            // Insert the alias name into the command list
            commands.computeIfAbsent(new BedrockCommandInfo(node.getName().toLowerCase(Locale.ROOT), manager.description(node.getName().toLowerCase(Locale.ROOT)), params),
                    index -> new HashSet<>()).add(node.getName().toLowerCase());
        }

        ServerDefineCommandsEvent event = new ServerDefineCommandsEvent(session, commands.keySet());
        session.getGeyser().eventBus().fire(event);
        if (event.isCancelled()) {
            return;
        }

        // The command flags, not sure what these do apart from break things
        Set<CommandData.Flag> flags = Set.of();

        // Loop through all the found commands
        for (Map.Entry<BedrockCommandInfo, Set<String>> entry : commands.entrySet()) {
            String commandName = entry.getValue().iterator().next(); // We know this has a value

            LinkedHashMap<String, Set<CommandEnumConstraint>> values = new LinkedHashMap<>();
            // Is this right?
            for (String s : entry.getValue()) {
                values.put(s, Set.of(CommandEnumConstraint.ALLOW_ALIASES));
            }

            // Create a basic alias
            CommandEnumData aliases = new CommandEnumData(commandName + "Aliases", values, false);

            // Build the completed command and add it to the final list
            CommandData data = new CommandData(commandName, entry.getKey().description(), flags, (byte) 0, aliases, entry.getKey().paramData());
            commandData.add(data);
        }

        // Add our commands to the AvailableCommandsPacket for the bedrock client
        AvailableCommandsPacket availableCommandsPacket = new AvailableCommandsPacket();
        availableCommandsPacket.getCommands().addAll(commandData);

        session.getGeyser().getLogger().debug("Sending command packet of " + commandData.size() + " commands");

        // Finally, send the commands to the client
        session.sendUpstreamPacket(availableCommandsPacket);
    }

    /**
     * Build the command parameter array for the given command
     *
     * @param session the session
     * @param commandNode The command to build the parameters for
     * @param allNodes    Every command node
     * @return An array of parameter option arrays
     */
    private static CommandParamData[][] getParams(GeyserSession session, CommandNode commandNode, CommandNode[] allNodes) {
        // Check if the command is an alias and redirect it
        if (commandNode.getRedirectIndex() != -1) {
            GeyserImpl.getInstance().getLogger().debug("Redirecting command " + commandNode.getName() + " to " + allNodes[commandNode.getRedirectIndex()].getName());
            commandNode = allNodes[commandNode.getRedirectIndex()];
        }

        if (commandNode.getChildIndices().length >= 1) {
            // Create the root param node and build all the children
            ParamInfo rootParam = new ParamInfo(commandNode, null);
            rootParam.buildChildren(new CommandBuilderContext(session), allNodes);

            List<CommandParamData[]> treeData = rootParam.getTree();

            return treeData.toArray(new CommandParamData[0][]);
        }

        return new CommandParamData[0][0];
    }

    /**
     * Convert Java edition command types to Bedrock edition
     *
     * @param context the session's command context
     * @param node Command type to convert
     * @return Bedrock parameter data type
     */
    private static Object mapCommandType(CommandBuilderContext context, CommandNode node) {
        CommandParser parser = node.getParser();
        if (parser == null) {
            return CommandParam.STRING;
        }

        return switch (parser) {
            case FLOAT, ROTATION, DOUBLE -> CommandParam.FLOAT;
            case INTEGER, LONG -> CommandParam.INT;
            case ENTITY, GAME_PROFILE -> CommandParam.TARGET;
            case BLOCK_POS -> CommandParam.BLOCK_POSITION;
            case COLUMN_POS, VEC3 -> CommandParam.POSITION;
            case MESSAGE -> CommandParam.MESSAGE;
            case NBT_COMPOUND_TAG, NBT_TAG, NBT_PATH -> CommandParam.JSON; //TODO NBT was removed
            case RESOURCE_LOCATION, FUNCTION -> CommandParam.FILE_PATH;
            case BOOL -> ENUM_BOOLEAN;
            case OPERATION -> CommandParam.OPERATOR; // ">=", "==", etc
            case BLOCK_STATE -> context.getBlockStates();
            case ITEM_STACK -> context.session.getItemMappings().getItemNames();
            case COLOR -> VALID_COLORS;
            case SCOREBOARD_SLOT -> VALID_SCOREBOARD_SLOTS;
            case RESOURCE -> handleResource(context, ((ResourceProperties) node.getProperties()).getRegistryKey(), false);
            case RESOURCE_OR_TAG -> handleResource(context, ((ResourceProperties) node.getProperties()).getRegistryKey(), true);
            case DIMENSION -> context.session.getLevels();
            default -> CommandParam.STRING;
        };
    }

    private static Object handleResource(CommandBuilderContext context, String resource, boolean tags) {
        return switch (resource) {
            case "minecraft:attribute" -> ATTRIBUTES;
            case "minecraft:enchantment" -> Enchantment.JavaEnchantment.ALL_JAVA_IDENTIFIERS;
            case "minecraft:entity_type" -> context.getEntityTypes();
            case "minecraft:mob_effect" -> ALL_EFFECT_IDENTIFIERS;
            case "minecraft:worldgen/biome" -> tags ? context.getBiomesWithTags() : context.getBiomes();
            default -> CommandParam.STRING;
        };
    }

    /**
     * Stores the command description and parameter data for best optimizing the Bedrock commands packet.
     */
    private record BedrockCommandInfo(String name, String description, CommandParamData[][] paramData) implements ServerDefineCommandsEvent.CommandInfo {
    }

    /**
     * Stores command completions so we don't have to rebuild the same values multiple times.
     */
    @MonotonicNonNull
    private static class CommandBuilderContext {
        private final GeyserSession session;
        private Object biomesWithTags;
        private Object biomesNoTags;
        private String[] blockStates;
        private String[] entityTypes;

        CommandBuilderContext(GeyserSession session) {
            this.session = session;
        }

        private Object getBiomes() {
            if (biomesNoTags != null) {
                return biomesNoTags;
            }

            String[] identifiers = session.getGeyser().getWorldManager().getBiomeIdentifiers(false);
            return (biomesNoTags = identifiers != null ? identifiers : CommandParam.STRING);
        }

        private Object getBiomesWithTags() {
            if (biomesWithTags != null) {
                return biomesWithTags;
            }

            String[] identifiers = session.getGeyser().getWorldManager().getBiomeIdentifiers(true);
            return (biomesWithTags = identifiers != null ? identifiers : CommandParam.STRING);
        }

        private String[] getBlockStates() {
            if (blockStates != null) {
                return blockStates;
            }
            return (blockStates = BlockRegistries.JAVA_TO_BEDROCK_IDENTIFIERS.get().keySet().toArray(new String[0]));
        }

        private String[] getEntityTypes() {
            if (entityTypes != null) {
                return entityTypes;
            }
            return (entityTypes = Registries.JAVA_ENTITY_IDENTIFIERS.get().keySet().toArray(new String[0]));
        }
    }

    @Getter
    @ToString
    private static class ParamInfo {
        private final CommandNode paramNode;
        private final CommandParamData paramData;
        private final List<ParamInfo> children;

        /**
         * Create a new parameter info object
         *
         * @param paramNode CommandNode the parameter is for
         * @param paramData The existing parameters for the command
         */
        public ParamInfo(CommandNode paramNode, CommandParamData paramData) {
            this.paramNode = paramNode;
            this.paramData = paramData;
            this.children = new ArrayList<>();
        }

        /**
         * Build the array of all the child parameters (recursive)
         *
         * @param context the session's command builder context
         * @param allNodes Every command node
         */
        public void buildChildren(CommandBuilderContext context, CommandNode[] allNodes) {
            for (int paramID : paramNode.getChildIndices()) {
                CommandNode paramNode = allNodes[paramID];

                if (paramNode == this.paramNode) {
                    // Fixes a StackOverflowError when an argument has itself as a child
                    continue;
                }

                if (paramNode.getParser() == null) {
                    boolean foundCompatible = false;
                    for (int i = 0; i < children.size(); i++) {
                        ParamInfo enumParamInfo = children.get(i);
                        // Check to make sure all descending nodes of this command are compatible - otherwise, create a new overload
                        if (isCompatible(allNodes, enumParamInfo.getParamNode(), paramNode)) {
                            foundCompatible = true;
                            // TODO: Check this
                            // Extend the current list of enum values
                            // String[] enumOptions = Arrays.copyOf(enumParamInfo.getParamData().getEnumData().getValues(), enumParamInfo.getParamData().getEnumData().getValues().size() + 1);
                            // enumOptions[enumOptions.length - 1] = paramNode.getName();

                            LinkedHashMap<String, Set<CommandEnumConstraint>> values = (LinkedHashMap<String, Set<CommandEnumConstraint>>) enumParamInfo.getParamData().getEnumData().getValues().clone();
                            values.put(paramNode.getName(), Set.of());

                            // Re-create the command using the updated values
                            CommandEnumData enumData = new CommandEnumData(enumParamInfo.getParamData().getEnumData().getName(), values, false);
                            CommandParamData commandParamData = new CommandParamData();
                            commandParamData.setName(enumParamInfo.getParamData().getName());
                            commandParamData.setOptional(this.paramNode.isExecutable());
                            commandParamData.setEnumData(enumData);

                            children.set(i, new ParamInfo(enumParamInfo.getParamNode(), commandParamData));
                            break;
                        }
                    }

                    if (!foundCompatible) {
                        // Create a new subcommand with this exact type
                        LinkedHashMap<String, Set<CommandEnumConstraint>> map = new LinkedHashMap<>();
                        map.put(paramNode.getName(), Set.of());
                        CommandEnumData enumData = new CommandEnumData(paramNode.getName(), map, false);

                        // On setting optional:
                        // isExecutable is defined as a node "constitutes a valid command."
                        // Therefore, any children of the parameter must simply be optional.
                        CommandParamData commandParamData = new CommandParamData();
                        commandParamData.setName(paramNode.getName());
                        commandParamData.setOptional(this.paramNode.isExecutable());
                        commandParamData.setEnumData(enumData);

                        children.add(new ParamInfo(paramNode, commandParamData));
                    }
                } else {
                    // Put the non-enum param into the list
                    Object mappedType = mapCommandType(context, paramNode);
                    CommandEnumData enumData = null;
                    CommandParam type = null;
                    boolean optional = this.paramNode.isExecutable();
                    if (mappedType instanceof String[]) {
<<<<<<< HEAD
                        LinkedHashMap<String, Set<CommandEnumConstraint>> map = new LinkedHashMap<>();
                        for (String s : (String[]) mappedType) {
                            map.put(s, Set.of());
                        }

                        enumData = new CommandEnumData(paramNode.getParser().name().toLowerCase(Locale.ROOT), map, false);
=======
                        enumData = new CommandEnumData(getEnumDataName(paramNode).toLowerCase(Locale.ROOT), (String[]) mappedType, false);
>>>>>>> 3b598411
                    } else {
                        type = (CommandParam) mappedType;
                        // Bedrock throws a fit if an optional message comes after a string or target
                        // Example vanilla commands: ban-ip, ban, and kick
                        if (optional && type == CommandParam.MESSAGE && (paramData.getType() == CommandParam.STRING || paramData.getType() == CommandParam.TARGET)) {
                            optional = false;
                        }
                    }
                    // IF enumData != null:
                    // In game, this will show up like <paramNode.getName(): enumData.getName()>
                    // So if paramNode.getName() == "value" and enumData.getName() == "bool": <value: bool>
                    CommandParamData commandParamData = new CommandParamData();
                    commandParamData.setName(paramNode.getName());
                    commandParamData.setOptional(optional);
                    commandParamData.setEnumData(enumData);
                    commandParamData.setType(type);

                    children.add(new ParamInfo(paramNode, commandParamData));
                }
            }

            // Recursively build all child options
            for (ParamInfo child : children) {
                child.buildChildren(context, allNodes);
            }
        }

        /**
         * Mitigates https://github.com/GeyserMC/Geyser/issues/3411. Not a perfect solution.
         */
        private static String getEnumDataName(CommandNode node) {
            if (node.getProperties() instanceof ResourceProperties properties) {
                String registryKey = properties.getRegistryKey();
                int identifierSplit = registryKey.indexOf(':');
                if (identifierSplit != -1) {
                    return registryKey.substring(identifierSplit);
                }
                return registryKey;
            }
            return node.getParser().name();
        }

        /**
         * Comparing CommandNode type a and b, determine if they are in the same overload.
         * <p>
         * Take the <code>gamerule</code> command, and let's present three "subcommands" you can perform:
         *
         * <ul>
         *     <li><code>gamerule doDaylightCycle true</code></li>
         *     <li><code>gamerule announceAdvancements false</code></li>
         *     <li><code>gamerule randomTickSpeed 3</code></li>
         * </ul>
         *
         * While all three of them are indeed part of the same command, the command setting randomTickSpeed parses an int,
         * while the others use boolean. In Bedrock, this should be presented as a separate overload to indicate that this
         * does something a little different.
         * <p>
         * Therefore, this function will return <code>true</code> if the first two are compared, as they use the same
         * parsers. If the third is compared with either of the others, this function will return <code>false</code>.
         * <p>
         * Here's an example of how the above would be presented to Bedrock (as of 1.16.200). Notice how the top two <code>CommandParamData</code>
         * classes of each array are identical in type, but the following class is different:
         * <pre>
         *     overloads=[
         *         [
         *            CommandParamData(name=doDaylightCycle, optional=false, enumData=CommandEnumData(name=announceAdvancements, values=[announceAdvancements, doDaylightCycle], isSoft=false), type=STRING, postfix=null, options=[])
         *            CommandParamData(name=value, optional=false, enumData=CommandEnumData(name=value, values=[true, false], isSoft=false), type=null, postfix=null, options=[])
         *         ]
         *         [
         *            CommandParamData(name=randomTickSpeed, optional=false, enumData=CommandEnumData(name=randomTickSpeed, values=[randomTickSpeed], isSoft=false), type=STRING, postfix=null, options=[])
         *            CommandParamData(name=value, optional=false, enumData=null, type=INT, postfix=null, options=[])
         *         ]
         *     ]
         * </pre>
         *
         * @return if these two can be merged into one overload.
         */
        private boolean isCompatible(CommandNode[] allNodes, CommandNode a, CommandNode b) {
            if (a == b) return true;
            if (a.getParser() != b.getParser()) return false;
            if (a.getChildIndices().length != b.getChildIndices().length) return false;

            for (int i = 0; i < a.getChildIndices().length; i++) {
                boolean hasSimilarity = false;
                CommandNode a1 = allNodes[a.getChildIndices()[i]];
                // Search "b" until we find a child that matches this one
                for (int j = 0; j < b.getChildIndices().length; j++) {
                    if (isCompatible(allNodes, a1, allNodes[b.getChildIndices()[j]])) {
                        hasSimilarity = true;
                        break;
                    }
                }

                if (!hasSimilarity) {
                    return false;
                }
            }
            return true;
        }

        /**
         * Get the tree of every parameter node (recursive)
         *
         * @return List of parameter options arrays for the command
         */
        public List<CommandParamData[]> getTree() {
            List<CommandParamData[]> treeParamData = new ArrayList<>();

            for (ParamInfo child : children) {
                // Get the tree from the child
                List<CommandParamData[]> childTree = child.getTree();

                // Un-pack the tree append the child node to it and push into the list
                for (CommandParamData[] subChild : childTree) {
                    CommandParamData[] tmpTree = new CommandParamData[subChild.length + 1];
                    tmpTree[0] = child.getParamData();
                    System.arraycopy(subChild, 0, tmpTree, 1, subChild.length);

                    treeParamData.add(tmpTree);
                }

                // If we have no more child parameters just the child
                if (childTree.size() == 0) {
                    treeParamData.add(new CommandParamData[] { child.getParamData() });
                }
            }

            return treeParamData;
        }
    }
}<|MERGE_RESOLUTION|>--- conflicted
+++ resolved
@@ -400,16 +400,12 @@
                     CommandParam type = null;
                     boolean optional = this.paramNode.isExecutable();
                     if (mappedType instanceof String[]) {
-<<<<<<< HEAD
                         LinkedHashMap<String, Set<CommandEnumConstraint>> map = new LinkedHashMap<>();
                         for (String s : (String[]) mappedType) {
                             map.put(s, Set.of());
                         }
 
-                        enumData = new CommandEnumData(paramNode.getParser().name().toLowerCase(Locale.ROOT), map, false);
-=======
-                        enumData = new CommandEnumData(getEnumDataName(paramNode).toLowerCase(Locale.ROOT), (String[]) mappedType, false);
->>>>>>> 3b598411
+                        enumData = new CommandEnumData(getEnumDataName(paramNode).toLowerCase(Locale.ROOT), map, false);
                     } else {
                         type = (CommandParam) mappedType;
                         // Bedrock throws a fit if an optional message comes after a string or target
