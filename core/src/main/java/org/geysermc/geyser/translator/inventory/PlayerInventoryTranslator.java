/*
 * Copyright (c) 2019-2022 GeyserMC. http://geysermc.org
 *
 * Permission is hereby granted, free of charge, to any person obtaining a copy
 * of this software and associated documentation files (the "Software"), to deal
 * in the Software without restriction, including without limitation the rights
 * to use, copy, modify, merge, publish, distribute, sublicense, and/or sell
 * copies of the Software, and to permit persons to whom the Software is
 * furnished to do so, subject to the following conditions:
 *
 * The above copyright notice and this permission notice shall be included in
 * all copies or substantial portions of the Software.
 *
 * THE SOFTWARE IS PROVIDED "AS IS", WITHOUT WARRANTY OF ANY KIND, EXPRESS OR
 * IMPLIED, INCLUDING BUT NOT LIMITED TO THE WARRANTIES OF MERCHANTABILITY,
 * FITNESS FOR A PARTICULAR PURPOSE AND NONINFRINGEMENT. IN NO EVENT SHALL THE
 * AUTHORS OR COPYRIGHT HOLDERS BE LIABLE FOR ANY CLAIM, DAMAGES OR OTHER
 * LIABILITY, WHETHER IN AN ACTION OF CONTRACT, TORT OR OTHERWISE, ARISING FROM,
 * OUT OF OR IN CONNECTION WITH THE SOFTWARE OR THE USE OR OTHER DEALINGS IN
 * THE SOFTWARE.
 *
 * @author GeyserMC
 * @link https://github.com/GeyserMC/Geyser
 */

package org.geysermc.geyser.translator.inventory;

import com.github.steveice10.mc.protocol.data.game.entity.metadata.ItemStack;
import com.github.steveice10.mc.protocol.data.game.entity.player.GameMode;
import com.github.steveice10.mc.protocol.data.game.inventory.ContainerType;
import com.github.steveice10.mc.protocol.packet.ingame.serverbound.inventory.ServerboundSetCreativeModeSlotPacket;
import com.github.steveice10.opennbt.tag.builtin.CompoundTag;
import it.unimi.dsi.fastutil.ints.IntIterator;
import it.unimi.dsi.fastutil.ints.IntOpenHashSet;
import it.unimi.dsi.fastutil.ints.IntSet;
import org.cloudburstmc.protocol.bedrock.data.inventory.ContainerId;
import org.cloudburstmc.protocol.bedrock.data.inventory.ContainerSlotType;
import org.cloudburstmc.protocol.bedrock.data.inventory.ItemData;
import org.cloudburstmc.protocol.bedrock.data.inventory.itemstack.request.ItemStackRequest;
import org.cloudburstmc.protocol.bedrock.data.inventory.itemstack.request.ItemStackRequestSlotData;
<<<<<<< HEAD
import org.cloudburstmc.protocol.bedrock.data.inventory.itemstack.request.action.*;
import org.cloudburstmc.protocol.bedrock.data.inventory.itemstack.response.ItemStackResponse;
import org.cloudburstmc.protocol.bedrock.packet.InventoryContentPacket;
import org.cloudburstmc.protocol.bedrock.packet.InventorySlotPacket;
import org.geysermc.geyser.inventory.*;
=======
import org.cloudburstmc.protocol.bedrock.data.inventory.itemstack.request.action.CraftCreativeAction;
import org.cloudburstmc.protocol.bedrock.data.inventory.itemstack.request.action.DestroyAction;
import org.cloudburstmc.protocol.bedrock.data.inventory.itemstack.request.action.DropAction;
import org.cloudburstmc.protocol.bedrock.data.inventory.itemstack.request.action.ItemStackRequestAction;
import org.cloudburstmc.protocol.bedrock.data.inventory.itemstack.request.action.SwapAction;
import org.cloudburstmc.protocol.bedrock.data.inventory.itemstack.request.action.TransferItemStackRequestAction;
import org.cloudburstmc.protocol.bedrock.data.inventory.itemstack.response.ItemStackResponse;
import org.cloudburstmc.protocol.bedrock.packet.InventoryContentPacket;
import org.cloudburstmc.protocol.bedrock.packet.InventorySlotPacket;
import org.geysermc.geyser.inventory.BedrockContainerSlot;
import org.geysermc.geyser.inventory.GeyserItemStack;
import org.geysermc.geyser.inventory.Inventory;
import org.geysermc.geyser.inventory.PlayerInventory;
import org.geysermc.geyser.inventory.SlotType;
>>>>>>> d1febe0b
import org.geysermc.geyser.session.GeyserSession;
import org.geysermc.geyser.skin.FakeHeadProvider;
import org.geysermc.geyser.text.GeyserLocale;
import org.geysermc.geyser.translator.inventory.item.ItemTranslator;
import org.geysermc.geyser.util.InventoryUtils;

import java.util.Arrays;
import java.util.Collections;
import java.util.function.IntFunction;

public class PlayerInventoryTranslator extends InventoryTranslator {
    private static final IntFunction<ItemData> UNUSUABLE_CRAFTING_SPACE_BLOCK = InventoryUtils.createUnusableSpaceBlock(GeyserLocale.getLocaleStringLog("geyser.inventory.unusable_item.creative"));

    public PlayerInventoryTranslator() {
        super(46);
    }

    @Override
    public int getGridSize() {
        return 4;
    }

    @Override
    public void updateInventory(GeyserSession session, Inventory inventory) {
        updateCraftingGrid(session, inventory);

        InventoryContentPacket inventoryContentPacket = new InventoryContentPacket();
        inventoryContentPacket.setContainerId(ContainerId.INVENTORY);
        ItemData[] contents = new ItemData[36];
        // Inventory
        for (int i = 9; i < 36; i++) {
            contents[i] = inventory.getItem(i).getItemData(session);
        }
        // Hotbar
        for (int i = 36; i < 45; i++) {
            contents[i - 36] = inventory.getItem(i).getItemData(session);
        }
        inventoryContentPacket.setContents(Arrays.asList(contents));
        session.sendUpstreamPacket(inventoryContentPacket);

        // Armor
        InventoryContentPacket armorContentPacket = new InventoryContentPacket();
        armorContentPacket.setContainerId(ContainerId.ARMOR);
        contents = new ItemData[4];
        for (int i = 5; i < 9; i++) {
            contents[i - 5] = inventory.getItem(i).getItemData(session);
        }
        armorContentPacket.setContents(Arrays.asList(contents));
        session.sendUpstreamPacket(armorContentPacket);

        // Offhand
        InventoryContentPacket offhandPacket = new InventoryContentPacket();
        offhandPacket.setContainerId(ContainerId.OFFHAND);
        offhandPacket.setContents(Collections.singletonList(inventory.getItem(45).getItemData(session)));
        session.sendUpstreamPacket(offhandPacket);
    }

    /**
     * Update the crafting grid for the player to hide/show the barriers in the creative inventory
     * @param session Connection of the player
     * @param inventory Inventory of the player
     */
    public static void updateCraftingGrid(GeyserSession session, Inventory inventory) {
        // Crafting grid
        for (int i = 1; i < 5; i++) {
            InventorySlotPacket slotPacket = new InventorySlotPacket();
            slotPacket.setContainerId(ContainerId.UI);
            slotPacket.setSlot(i + 27);

            if (session.getGameMode() == GameMode.CREATIVE) {
                slotPacket.setItem(UNUSUABLE_CRAFTING_SPACE_BLOCK.apply(session.getUpstream().getProtocolVersion()));
            } else {
                slotPacket.setItem(ItemTranslator.translateToBedrock(session, inventory.getItem(i).getItemStack()));
            }

            session.sendUpstreamPacket(slotPacket);
        }
    }

    @Override
    public void updateSlot(GeyserSession session, Inventory inventory, int slot) {
        GeyserItemStack javaItem = inventory.getItem(slot);
        ItemData bedrockItem = javaItem.getItemData(session);

        if (slot == 5) {
            // Check for custom skull
            if (javaItem.getJavaId() == session.getItemMappings().getStoredItems().playerHead().getJavaId()
                    && javaItem.getNbt() != null
                    && javaItem.getNbt().get("SkullOwner") instanceof CompoundTag profile) {
                FakeHeadProvider.setHead(session, session.getPlayerEntity(), profile);
            } else {
                FakeHeadProvider.restoreOriginalSkin(session, session.getPlayerEntity());
            }
        }

        if (slot >= 1 && slot <= 44) {
            InventorySlotPacket slotPacket = new InventorySlotPacket();
            if (slot >= 9) {
                slotPacket.setContainerId(ContainerId.INVENTORY);
                if (slot >= 36) {
                    slotPacket.setSlot(slot - 36);
                } else {
                    slotPacket.setSlot(slot);
                }
            } else if (slot >= 5) {
                slotPacket.setContainerId(ContainerId.ARMOR);
                slotPacket.setSlot(slot - 5);
            } else {
                slotPacket.setContainerId(ContainerId.UI);
                slotPacket.setSlot(slot + 27);
            }
            slotPacket.setItem(bedrockItem);
            session.sendUpstreamPacket(slotPacket);
        } else if (slot == 45) {
            InventoryContentPacket offhandPacket = new InventoryContentPacket();
            offhandPacket.setContainerId(ContainerId.OFFHAND);
            offhandPacket.setContents(Collections.singletonList(bedrockItem));
            session.sendUpstreamPacket(offhandPacket);
        }
    }

    @Override
    public int bedrockSlotToJava(ItemStackRequestSlotData slotInfoData) {
        int slotnum = slotInfoData.getSlot();
        switch (slotInfoData.getContainer()) {
            case HOTBAR_AND_INVENTORY:
            case HOTBAR:
            case INVENTORY:
                // Inventory
                if (slotnum >= 9 && slotnum <= 35) {
                    return slotnum;
                }
                // Hotbar
                if (slotnum >= 0 && slotnum <= 8) {
                    return slotnum + 36;
                }
                break;
            case ARMOR:
                if (slotnum >= 0 && slotnum <= 3) {
                    return slotnum + 5;
                }
                break;
            case OFFHAND:
                return 45;
            case CRAFTING_INPUT:
                if (slotnum >= 28 && 31 >= slotnum) {
                    return slotnum - 27;
                }
                break;
            case CREATIVE_OUTPUT:
                return 0;
        }
        return slotnum;
    }

    @Override
    public int javaSlotToBedrock(int slot) {
        return -1;
    }

    @Override
    public BedrockContainerSlot javaSlotToBedrockContainer(int slot) {
        if (slot >= 36 && slot <= 44) {
            return new BedrockContainerSlot(ContainerSlotType.HOTBAR, slot - 36);
        } else if (slot >= 9 && slot <= 35) {
            return new BedrockContainerSlot(ContainerSlotType.INVENTORY, slot);
        } else if (slot >= 5 && slot <= 8) {
            return new BedrockContainerSlot(ContainerSlotType.ARMOR, slot - 5);
        } else if (slot == 45) {
            return new BedrockContainerSlot(ContainerSlotType.OFFHAND, 1);
        } else if (slot >= 1 && slot <= 4) {
            return new BedrockContainerSlot(ContainerSlotType.CRAFTING_INPUT, slot + 27);
        } else if (slot == 0) {
            return new BedrockContainerSlot(ContainerSlotType.CRAFTING_OUTPUT, 0);
        } else {
            throw new IllegalArgumentException("Unknown bedrock slot");
        }
    }

    @Override
    public SlotType getSlotType(int javaSlot) {
        if (javaSlot == 0)
            return SlotType.OUTPUT;
        return SlotType.NORMAL;
    }

    @Override
    public ItemStackResponse translateRequest(GeyserSession session, Inventory inventory, ItemStackRequest request) {
        if (session.getGameMode() != GameMode.CREATIVE) {
            return super.translateRequest(session, inventory, request);
        }

        PlayerInventory playerInv = session.getPlayerInventory();
        IntSet affectedSlots = new IntOpenHashSet();
        for (ItemStackRequestAction action : request.getActions()) {
            switch (action.getType()) {
                case TAKE, PLACE -> {
<<<<<<< HEAD
                    TransferItemStackRequestAction  transferAction = (TransferItemStackRequestAction ) action;
=======
                    TransferItemStackRequestAction transferAction = (TransferItemStackRequestAction) action;
>>>>>>> d1febe0b
                    if (!(checkNetId(session, inventory, transferAction.getSource()) && checkNetId(session, inventory, transferAction.getDestination()))) {
                        return rejectRequest(request);
                    }
                    if (isCraftingGrid(transferAction.getSource()) || isCraftingGrid(transferAction.getDestination())) {
                        return rejectRequest(request, false);
                    }

                    int transferAmount = transferAction.getCount();
                    if (isCursor(transferAction.getDestination())) {
                        int sourceSlot = bedrockSlotToJava(transferAction.getSource());
                        GeyserItemStack sourceItem = inventory.getItem(sourceSlot);
                        if (playerInv.getCursor().isEmpty()) {
                            playerInv.setCursor(sourceItem.copy(0), session);
                        }

                        playerInv.getCursor().add(transferAmount);
                        sourceItem.sub(transferAmount);

                        affectedSlots.add(sourceSlot);
                    } else if (isCursor(transferAction.getSource())) {
                        int destSlot = bedrockSlotToJava(transferAction.getDestination());
                        GeyserItemStack sourceItem = playerInv.getCursor();
                        if (inventory.getItem(destSlot).isEmpty()) {
                            inventory.setItem(destSlot, sourceItem.copy(0), session);
                        }

                        inventory.getItem(destSlot).add(transferAmount);
                        sourceItem.sub(transferAmount);

                        affectedSlots.add(destSlot);
                    } else {
                        int sourceSlot = bedrockSlotToJava(transferAction.getSource());
                        int destSlot = bedrockSlotToJava(transferAction.getDestination());
                        GeyserItemStack sourceItem = inventory.getItem(sourceSlot);
                        if (inventory.getItem(destSlot).isEmpty()) {
                            inventory.setItem(destSlot, sourceItem.copy(0), session);
                        }

                        inventory.getItem(destSlot).add(transferAmount);
                        sourceItem.sub(transferAmount);

                        affectedSlots.add(sourceSlot);
                        affectedSlots.add(destSlot);
                    }
                }
                case SWAP -> {
                    SwapAction swapAction = (SwapAction) action;
                    if (!(checkNetId(session, inventory, swapAction.getSource()) && checkNetId(session, inventory, swapAction.getDestination()))) {
                        return rejectRequest(request);
                    }
                    if (isCraftingGrid(swapAction.getSource()) || isCraftingGrid(swapAction.getDestination())) {
                        return rejectRequest(request, false);
                    }

                    if (isCursor(swapAction.getDestination())) {
                        int sourceSlot = bedrockSlotToJava(swapAction.getSource());
                        GeyserItemStack sourceItem = inventory.getItem(sourceSlot);
                        GeyserItemStack destItem = playerInv.getCursor();

                        playerInv.setCursor(sourceItem, session);
                        inventory.setItem(sourceSlot, destItem, session);

                        affectedSlots.add(sourceSlot);
                    } else if (isCursor(swapAction.getSource())) {
                        int destSlot = bedrockSlotToJava(swapAction.getDestination());
                        GeyserItemStack sourceItem = playerInv.getCursor();
                        GeyserItemStack destItem = inventory.getItem(destSlot);

                        inventory.setItem(destSlot, sourceItem, session);
                        playerInv.setCursor(destItem, session);

                        affectedSlots.add(destSlot);
                    } else {
                        int sourceSlot = bedrockSlotToJava(swapAction.getSource());
                        int destSlot = bedrockSlotToJava(swapAction.getDestination());
                        GeyserItemStack sourceItem = inventory.getItem(sourceSlot);
                        GeyserItemStack destItem = inventory.getItem(destSlot);

                        inventory.setItem(destSlot, sourceItem, session);
                        inventory.setItem(sourceSlot, destItem, session);

                        affectedSlots.add(sourceSlot);
                        affectedSlots.add(destSlot);
                    }
                }
                case DROP -> {
                    DropAction dropAction = (DropAction) action;
                    if (!checkNetId(session, inventory, dropAction.getSource())) {
                        return rejectRequest(request);
                    }
                    if (isCraftingGrid(dropAction.getSource())) {
                        return rejectRequest(request, false);
                    }

                    GeyserItemStack sourceItem;
                    if (isCursor(dropAction.getSource())) {
                        sourceItem = playerInv.getCursor();
                    } else {
                        int sourceSlot = bedrockSlotToJava(dropAction.getSource());
                        sourceItem = inventory.getItem(sourceSlot);
                        affectedSlots.add(sourceSlot);
                    }

                    if (sourceItem.isEmpty()) {
                        return rejectRequest(request);
                    }

                    ServerboundSetCreativeModeSlotPacket creativeDropPacket = new ServerboundSetCreativeModeSlotPacket(-1, sourceItem.getItemStack(dropAction.getCount()));
                    session.sendDownstreamPacket(creativeDropPacket);

                    sourceItem.sub(dropAction.getCount());
                }
                case DESTROY -> {
                    // Only called when a creative client wants to destroy an item... I think - Camotoy
                    DestroyAction destroyAction = (DestroyAction) action;
                    if (!checkNetId(session, inventory, destroyAction.getSource())) {
                        return rejectRequest(request);
                    }
                    if (isCraftingGrid(destroyAction.getSource())) {
                        return rejectRequest(request, false);
                    }

                    if (!isCursor(destroyAction.getSource())) {
                        // Item exists; let's remove it from the inventory
                        int javaSlot = bedrockSlotToJava(destroyAction.getSource());
                        GeyserItemStack existingItem = inventory.getItem(javaSlot);
                        existingItem.sub(destroyAction.getCount());
                        affectedSlots.add(javaSlot);
                    } else {
                        // Just sync up the item on our end, since the server doesn't care what's in our cursor
                        playerInv.getCursor().sub(destroyAction.getCount());
                    }
                }
                default -> {
                    session.getGeyser().getLogger().error("Unknown crafting state induced by " + session.bedrockUsername());
                    return rejectRequest(request);
                }
            }
        }
        // Manually call iterator to prevent Integer boxing
        IntIterator it = affectedSlots.iterator();
        while (it.hasNext()) {
            int slot = it.nextInt();
            sendCreativeAction(session, inventory, slot);
        }
        return acceptRequest(request, makeContainerEntries(session, inventory, affectedSlots));
    }

    @Override
    protected ItemStackResponse translateCreativeRequest(GeyserSession session, Inventory inventory, ItemStackRequest request) {
        ItemStack javaCreativeItem = null;
        IntSet affectedSlots = new IntOpenHashSet();
        CraftState craftState = CraftState.START;
        for (ItemStackRequestAction action : request.getActions()) {
            switch (action.getType()) {
                case CRAFT_CREATIVE: {
                    CraftCreativeAction creativeAction = (CraftCreativeAction) action;
                    if (craftState != CraftState.START) {
                        return rejectRequest(request);
                    }
                    craftState = CraftState.RECIPE_ID;

                    int creativeId = creativeAction.getCreativeItemNetworkId() - 1;
                    ItemData[] creativeItems = session.getItemMappings().getCreativeItems();
                    if (creativeId < 0 || creativeId >= creativeItems.length) {
                        return rejectRequest(request);
                    }
                    // Reference the creative items list we send to the client to know what it's asking of us
                    ItemData creativeItem = creativeItems[creativeId];
                    javaCreativeItem = ItemTranslator.translateToJava(creativeItem, session.getItemMappings());
                    break;
                }
                case CRAFT_RESULTS_DEPRECATED: {
                    if (craftState != CraftState.RECIPE_ID) {
                        return rejectRequest(request);
                    }
                    craftState = CraftState.DEPRECATED;
                    break;
                }
                case DESTROY: {
                    DestroyAction destroyAction = (DestroyAction) action;
                    if (craftState != CraftState.DEPRECATED) {
                        return rejectRequest(request);
                    }

                    int sourceSlot = bedrockSlotToJava(destroyAction.getSource());
                    inventory.setItem(sourceSlot, GeyserItemStack.EMPTY, session); //assume all creative destroy requests will empty the slot
                    affectedSlots.add(sourceSlot);
                    break;
                }
                case TAKE:
                case PLACE: {
                    TransferItemStackRequestAction transferAction = (TransferItemStackRequestAction) action;
                    if (!(craftState == CraftState.DEPRECATED || craftState == CraftState.TRANSFER)) {
                        return rejectRequest(request);
                    }
                    craftState = CraftState.TRANSFER;

                    if (transferAction.getSource().getContainer() != ContainerSlotType.CREATIVE_OUTPUT) {
                        return rejectRequest(request);
                    }

                    if (isCursor(transferAction.getDestination())) {
                        if (session.getPlayerInventory().getCursor().isEmpty()) {
                            GeyserItemStack newItemStack = GeyserItemStack.from(javaCreativeItem);
                            newItemStack.setAmount(transferAction.getCount());
                            session.getPlayerInventory().setCursor(newItemStack, session);
                        } else {
                            session.getPlayerInventory().getCursor().add(transferAction.getCount());
                        }
                        //cursor is always included in response
                    } else {
                        int destSlot = bedrockSlotToJava(transferAction.getDestination());
                        if (inventory.getItem(destSlot).isEmpty()) {
                            GeyserItemStack newItemStack = GeyserItemStack.from(javaCreativeItem);
                            newItemStack.setAmount(transferAction.getCount());
                            inventory.setItem(destSlot, newItemStack, session);
                        } else {
                            inventory.getItem(destSlot).add(transferAction.getCount());
                        }
                        affectedSlots.add(destSlot);
                    }
                    break;
                }
                case DROP: {
                    // Can be replicated as of 1.18.2 Bedrock on mobile by clicking from the creative menu to outside it
                    if (craftState != CraftState.DEPRECATED) {
                        return rejectRequest(request);
                    }

                    DropAction dropAction = (DropAction) action;
                    if (dropAction.getSource().getContainer() != ContainerSlotType.CREATIVE_OUTPUT || dropAction.getSource().getSlot() != 50) {
                        return rejectRequest(request);
                    }

                    ItemStack dropStack;
                    if (dropAction.getCount() == javaCreativeItem.getAmount()) {
                        dropStack = javaCreativeItem;
                    } else {
                        // Specify custom count
                        dropStack = new ItemStack(javaCreativeItem.getId(), dropAction.getCount(), javaCreativeItem.getNbt());
                    }
                    ServerboundSetCreativeModeSlotPacket creativeDropPacket = new ServerboundSetCreativeModeSlotPacket(-1, dropStack);
                    session.sendDownstreamPacket(creativeDropPacket);
                    break;
                }
                default:
                    return rejectRequest(request);
            }
        }
        // Manually call iterator to prevent Integer boxing
        IntIterator it = affectedSlots.iterator();
        while (it.hasNext()) {
            int slot = it.nextInt();
            sendCreativeAction(session, inventory, slot);
        }
        return acceptRequest(request, makeContainerEntries(session, inventory, affectedSlots));
    }

    private static void sendCreativeAction(GeyserSession session, Inventory inventory, int slot) {
        GeyserItemStack item = inventory.getItem(slot);
        ItemStack itemStack = item.isEmpty() ? new ItemStack(-1, 0, null) : item.getItemStack();

        ServerboundSetCreativeModeSlotPacket creativePacket = new ServerboundSetCreativeModeSlotPacket(slot, itemStack);
        session.sendDownstreamPacket(creativePacket);
    }

    private static boolean isCraftingGrid(ItemStackRequestSlotData slotInfoData) {
        return slotInfoData.getContainer() == ContainerSlotType.CRAFTING_INPUT;
    }

    @Override
    public Inventory createInventory(String name, int windowId, ContainerType containerType, PlayerInventory playerInventory) {
        throw new UnsupportedOperationException();
    }

    @Override
    public boolean prepareInventory(GeyserSession session, Inventory inventory) {
        return true;
    }

    @Override
    public void openInventory(GeyserSession session, Inventory inventory) {
    }

    @Override
    public void closeInventory(GeyserSession session, Inventory inventory) {
    }

    @Override
    public void updateProperty(GeyserSession session, Inventory inventory, int key, int value) {
    }
}<|MERGE_RESOLUTION|>--- conflicted
+++ resolved
@@ -38,13 +38,6 @@
 import org.cloudburstmc.protocol.bedrock.data.inventory.ItemData;
 import org.cloudburstmc.protocol.bedrock.data.inventory.itemstack.request.ItemStackRequest;
 import org.cloudburstmc.protocol.bedrock.data.inventory.itemstack.request.ItemStackRequestSlotData;
-<<<<<<< HEAD
-import org.cloudburstmc.protocol.bedrock.data.inventory.itemstack.request.action.*;
-import org.cloudburstmc.protocol.bedrock.data.inventory.itemstack.response.ItemStackResponse;
-import org.cloudburstmc.protocol.bedrock.packet.InventoryContentPacket;
-import org.cloudburstmc.protocol.bedrock.packet.InventorySlotPacket;
-import org.geysermc.geyser.inventory.*;
-=======
 import org.cloudburstmc.protocol.bedrock.data.inventory.itemstack.request.action.CraftCreativeAction;
 import org.cloudburstmc.protocol.bedrock.data.inventory.itemstack.request.action.DestroyAction;
 import org.cloudburstmc.protocol.bedrock.data.inventory.itemstack.request.action.DropAction;
@@ -54,12 +47,7 @@
 import org.cloudburstmc.protocol.bedrock.data.inventory.itemstack.response.ItemStackResponse;
 import org.cloudburstmc.protocol.bedrock.packet.InventoryContentPacket;
 import org.cloudburstmc.protocol.bedrock.packet.InventorySlotPacket;
-import org.geysermc.geyser.inventory.BedrockContainerSlot;
-import org.geysermc.geyser.inventory.GeyserItemStack;
-import org.geysermc.geyser.inventory.Inventory;
-import org.geysermc.geyser.inventory.PlayerInventory;
-import org.geysermc.geyser.inventory.SlotType;
->>>>>>> d1febe0b
+import org.geysermc.geyser.inventory.*;
 import org.geysermc.geyser.session.GeyserSession;
 import org.geysermc.geyser.skin.FakeHeadProvider;
 import org.geysermc.geyser.text.GeyserLocale;
@@ -257,11 +245,7 @@
         for (ItemStackRequestAction action : request.getActions()) {
             switch (action.getType()) {
                 case TAKE, PLACE -> {
-<<<<<<< HEAD
-                    TransferItemStackRequestAction  transferAction = (TransferItemStackRequestAction ) action;
-=======
                     TransferItemStackRequestAction transferAction = (TransferItemStackRequestAction) action;
->>>>>>> d1febe0b
                     if (!(checkNetId(session, inventory, transferAction.getSource()) && checkNetId(session, inventory, transferAction.getDestination()))) {
                         return rejectRequest(request);
                     }
