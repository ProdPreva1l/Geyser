--- conflicted
+++ resolved
@@ -341,18 +341,8 @@
                 // The name is not visible to the session player; clear name
                 newDisplayName = "";
             }
-<<<<<<< HEAD
-            needsUpdate = useGivenTeam && !newDisplayName.equals(nametag);
-            nametag = newDisplayName;
-            dirtyMetadata.put(EntityDataTypes.NAME, newDisplayName);
-        } else if (useGivenTeam) {
-            // The name has reset, if it was previously something else
-            needsUpdate = !newDisplayName.equals(nametag);
-            dirtyMetadata.put(EntityDataTypes.NAME, this.username);
-=======
             needsUpdate = !newDisplayName.equals(this.nametag);
             this.nametag = newDisplayName;
->>>>>>> f9705c1e
         } else {
             // The name has reset, if it was previously something else
             needsUpdate = !this.nametag.equals(this.username);
@@ -360,15 +350,7 @@
         }
 
         if (needsUpdate) {
-<<<<<<< HEAD
-            // Update the metadata as it won't be updated later
-            SetEntityDataPacket packet = new SetEntityDataPacket();
-            packet.getMetadata().put(EntityDataTypes.NAME, newDisplayName);
-            packet.setRuntimeEntityId(geyserId);
-            session.sendUpstreamPacket(packet);
-=======
-            dirtyMetadata.put(EntityData.NAMETAG, this.nametag);
->>>>>>> f9705c1e
+            dirtyMetadata.put(EntityDataTypes.NAME, this.nametag);
         }
     }
 
