--- conflicted
+++ resolved
@@ -97,11 +97,7 @@
     }
 
     public static boolean supports1_19_50(GeyserSession session) {
-<<<<<<< HEAD
-        return session.getUpstream().getProtocolVersion() >= Bedrock_v554.CODEC.getProtocolVersion();
-=======
         return session.getUpstream().getProtocolVersion() >= Bedrock_v560.CODEC.getProtocolVersion();
->>>>>>> d1febe0b
     }
 
     /**
