--- conflicted
+++ resolved
@@ -27,23 +27,13 @@
 
 import com.github.steveice10.mc.protocol.codec.MinecraftCodec;
 import com.github.steveice10.mc.protocol.codec.PacketCodec;
-<<<<<<< HEAD
 import org.cloudburstmc.protocol.bedrock.codec.BedrockCodec;
-import org.cloudburstmc.protocol.bedrock.codec.v527.Bedrock_v527;
-import org.cloudburstmc.protocol.bedrock.codec.v534.Bedrock_v534;
 import org.cloudburstmc.protocol.bedrock.codec.v544.Bedrock_v544;
 import org.cloudburstmc.protocol.bedrock.codec.v545.Bedrock_v545;
 import org.cloudburstmc.protocol.bedrock.codec.v554.Bedrock_v554;
 import org.cloudburstmc.protocol.bedrock.codec.v557.Bedrock_v557;
+import org.cloudburstmc.protocol.bedrock.codec.v560.Bedrock_v560;
 import org.cloudburstmc.protocol.bedrock.netty.codec.packet.BedrockPacketCodec;
-=======
-import com.nukkitx.protocol.bedrock.BedrockPacketCodec;
-import com.nukkitx.protocol.bedrock.v544.Bedrock_v544;
-import com.nukkitx.protocol.bedrock.v545.Bedrock_v545;
-import com.nukkitx.protocol.bedrock.v554.Bedrock_v554;
-import com.nukkitx.protocol.bedrock.v557.Bedrock_v557;
-import com.nukkitx.protocol.bedrock.v560.Bedrock_v560;
->>>>>>> 3b598411
 import org.geysermc.geyser.session.GeyserSession;
 
 import java.util.ArrayList;
@@ -58,11 +48,7 @@
      * Default Bedrock codec that should act as a fallback. Should represent the latest available
      * release of the game that Geyser supports.
      */
-<<<<<<< HEAD
-    public static final BedrockCodec DEFAULT_BEDROCK_CODEC = Bedrock_v557.CODEC;
-=======
-    public static final BedrockPacketCodec DEFAULT_BEDROCK_CODEC = Bedrock_v560.V560_CODEC;
->>>>>>> 3b598411
+    public static final BedrockCodec DEFAULT_BEDROCK_CODEC = Bedrock_v560.CODEC;
     /**
      * A list of all supported Bedrock versions that can join Geyser
      */
@@ -75,25 +61,14 @@
     private static final PacketCodec DEFAULT_JAVA_CODEC = MinecraftCodec.CODEC;
 
     static {
-<<<<<<< HEAD
-        SUPPORTED_BEDROCK_CODECS.add(Bedrock_v527.CODEC.toBuilder()
-                .minecraftVersion("1.19.0/1.19.2")
-                .build());
-        SUPPORTED_BEDROCK_CODECS.add(Bedrock_v534.CODEC.toBuilder()
-                .minecraftVersion("1.19.10/1.19.11")
-                .build());
         SUPPORTED_BEDROCK_CODECS.add(Bedrock_v544.CODEC);
         SUPPORTED_BEDROCK_CODECS.add(Bedrock_v545.CODEC.toBuilder()
-=======
-        SUPPORTED_BEDROCK_CODECS.add(Bedrock_v544.V544_CODEC);
-        SUPPORTED_BEDROCK_CODECS.add(Bedrock_v545.V545_CODEC.toBuilder()
->>>>>>> 3b598411
                 .minecraftVersion("1.19.21/1.19.22")
                 .build());
         SUPPORTED_BEDROCK_CODECS.add(Bedrock_v554.CODEC.toBuilder()
                 .minecraftVersion("1.19.30/1.19.31")
                 .build());
-        SUPPORTED_BEDROCK_CODECS.add(Bedrock_v557.V557_CODEC.toBuilder()
+        SUPPORTED_BEDROCK_CODECS.add(Bedrock_v557.CODEC.toBuilder()
                 .minecraftVersion("1.19.40/1.19.41")
                 .build());
         SUPPORTED_BEDROCK_CODECS.add(DEFAULT_BEDROCK_CODEC.toBuilder()
@@ -117,19 +92,12 @@
 
     /* Bedrock convenience methods to gatekeep features and easily remove the check on version removal */
 
-<<<<<<< HEAD
-    public static boolean supports1_19_10(GeyserSession session) {
-        return session.getUpstream().getProtocolVersion() >= Bedrock_v534.CODEC.getProtocolVersion();
-    }
-
-=======
->>>>>>> 3b598411
     public static boolean supports1_19_30(GeyserSession session) {
         return session.getUpstream().getProtocolVersion() >= Bedrock_v554.CODEC.getProtocolVersion();
     }
 
     public static boolean supports1_19_50(GeyserSession session) {
-        return session.getUpstream().getProtocolVersion() >= Bedrock_v560.V560_CODEC.getProtocolVersion();
+        return session.getUpstream().getProtocolVersion() >= Bedrock_v554.CODEC.getProtocolVersion();
     }
 
     /**
