--- conflicted
+++ resolved
@@ -30,11 +30,7 @@
         <dependency>
             <groupId>com.github.CloudburstMC.Protocol</groupId>
             <artifactId>bedrock-v422</artifactId>
-<<<<<<< HEAD
-            <version>89617b7689</version>
-=======
             <version>294e7e5</version>
->>>>>>> c4573bb7
             <scope>compile</scope>
             <exclusions>
                 <exclusion>
