--- conflicted
+++ resolved
@@ -60,13 +60,9 @@
     private final DumpInfo.VersionInfo versionInfo;
     private Properties gitInfo;
     private final GeyserConfiguration config;
-<<<<<<< HEAD
     private final Object floodgateConfig;
+    private final HashInfo hashInfo;
     private final Object2IntMap<DeviceOs> userPlatforms;
-=======
-    private final HashInfo hashInfo;
-    private final Object2IntMap<DeviceOS> userPlatforms;
->>>>>>> 1301cd9c
     private final RamInfo ramInfo;
     private final BootstrapDumpInfo bootstrapInfo;
 
@@ -80,9 +76,7 @@
         }
 
         this.config = GeyserConnector.getInstance().getConfig();
-<<<<<<< HEAD
         this.floodgateConfig = FloodgateConfigHolder.getConfig();
-=======
 
         String md5Hash = "unknown";
         String sha256Hash = "unknown";
@@ -104,7 +98,6 @@
 
         this.hashInfo = new HashInfo(md5Hash, sha256Hash);
 
->>>>>>> 1301cd9c
         this.ramInfo = new DumpInfo.RamInfo();
 
         this.userPlatforms = new Object2IntOpenHashMap<>();
@@ -118,10 +111,6 @@
 
     @Getter
     public static class VersionInfo {
-<<<<<<< HEAD
-=======
-
->>>>>>> 1301cd9c
         private final String name;
         private final String version;
         private final String javaVersion;
