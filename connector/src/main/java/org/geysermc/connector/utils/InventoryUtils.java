/*
 * Copyright (c) 2019-2020 GeyserMC. http://geysermc.org
 *
 * Permission is hereby granted, free of charge, to any person obtaining a copy
 * of this software and associated documentation files (the "Software"), to deal
 * in the Software without restriction, including without limitation the rights
 * to use, copy, modify, merge, publish, distribute, sublicense, and/or sell
 * copies of the Software, and to permit persons to whom the Software is
 * furnished to do so, subject to the following conditions:
 *
 * The above copyright notice and this permission notice shall be included in
 * all copies or substantial portions of the Software.
 *
 * THE SOFTWARE IS PROVIDED "AS IS", WITHOUT WARRANTY OF ANY KIND, EXPRESS OR
 * IMPLIED, INCLUDING BUT NOT LIMITED TO THE WARRANTIES OF MERCHANTABILITY,
 * FITNESS FOR A PARTICULAR PURPOSE AND NONINFRINGEMENT. IN NO EVENT SHALL THE
 * AUTHORS OR COPYRIGHT HOLDERS BE LIABLE FOR ANY CLAIM, DAMAGES OR OTHER
 * LIABILITY, WHETHER IN AN ACTION OF CONTRACT, TORT OR OTHERWISE, ARISING FROM,
 * OUT OF OR IN CONNECTION WITH THE SOFTWARE OR THE USE OR OTHER DEALINGS IN
 * THE SOFTWARE.
 *
 * @author GeyserMC
 * @link https://github.com/GeyserMC/Geyser
 */

package org.geysermc.connector.utils;

import com.github.steveice10.mc.protocol.data.game.entity.metadata.ItemStack;
import com.github.steveice10.opennbt.tag.builtin.CompoundTag;
import com.nukkitx.protocol.bedrock.data.ContainerId;
import com.nukkitx.protocol.bedrock.data.ItemData;
<<<<<<< HEAD
import com.nukkitx.protocol.bedrock.packet.InventorySlotPacket;
import org.geysermc.api.Geyser;
=======
import com.nukkitx.protocol.bedrock.packet.InventoryContentPacket;
import org.geysermc.connector.GeyserConnector;
>>>>>>> 2efaac1c
import org.geysermc.connector.inventory.Inventory;
import org.geysermc.connector.network.session.GeyserSession;
import org.geysermc.connector.network.translators.TranslatorsInit;
import org.geysermc.connector.network.translators.inventory.DoubleChestInventoryTranslator;
import org.geysermc.connector.network.translators.inventory.InventoryTranslator;

import java.util.Objects;
import java.util.concurrent.TimeUnit;

public class InventoryUtils {
    public static final ItemStack REFRESH_ITEM = new ItemStack(1, 127, new CompoundTag("")); //TODO: stop using this

    public static void openInventory(GeyserSession session, Inventory inventory) {
        InventoryTranslator translator = TranslatorsInit.getInventoryTranslators().get(inventory.getWindowType());
        if (translator != null) {
            session.getInventoryCache().setOpenInventory(inventory);
            translator.prepareInventory(session, inventory);
            //TODO: find better way to handle double chest delay
            if (translator instanceof DoubleChestInventoryTranslator) {
                Geyser.getGeneralThreadPool().schedule(() -> {
                    translator.openInventory(session, inventory);
                    translator.updateInventory(session, inventory);
                }, 200, TimeUnit.MILLISECONDS);
            } else {
                translator.openInventory(session, inventory);
                translator.updateInventory(session, inventory);
            }
        }
    }

    public static void closeInventory(GeyserSession session, int windowId) {
        if (windowId != 0) {
            Inventory inventory = session.getInventoryCache().getInventories().get(windowId);
            if (inventory != null) {
                InventoryTranslator translator = TranslatorsInit.getInventoryTranslators().get(inventory.getWindowType());
                translator.closeInventory(session, inventory);
                session.getInventoryCache().uncacheInventory(windowId);
                session.getInventoryCache().setOpenInventory(null);
            }
        } else {
            Inventory inventory = session.getInventory();
            InventoryTranslator translator = TranslatorsInit.getInventoryTranslators().get(inventory.getWindowType());
            translator.updateInventory(session, inventory);
        }
        session.setCraftSlot(0);
        session.getInventory().setCursor(null);
    }

<<<<<<< HEAD
    public static void updateCursor(GeyserSession session) {
        InventorySlotPacket cursorPacket = new InventorySlotPacket();
        cursorPacket.setContainerId(ContainerId.CURSOR);
        cursorPacket.setSlot(0);
        cursorPacket.setItem(TranslatorsInit.getItemTranslator().translateToBedrock(session.getInventory().getCursor()));
        session.getUpstream().sendPacket(cursorPacket);
=======
    public static void openInventory(GeyserSession session, ServerOpenWindowPacket packet) {
        Inventory inventory = new Inventory(packet.getWindowId(), packet.getType(), 45); // TODO: Find a way to set this value
        session.getInventoryCache().getInventories().put(packet.getWindowId(), inventory);
        session.getInventoryCache().setOpenInventory(inventory);

        InventoryTranslator translator = TranslatorsInit.getInventoryTranslator();
        translator.prepareInventory(session, inventory);
        GeyserConnector.getInstance().getGeneralThreadPool().schedule(() -> {
            List<Packet> packets = session.getInventoryCache().getCachedPackets().get(inventory.getId());
            packets.forEach(itemPacket -> {
                if (itemPacket != null) {
                    if (ServerWindowItemsPacket.class.isAssignableFrom(itemPacket.getClass())) {
                        updateInventory(session, (ServerWindowItemsPacket) itemPacket);
                    }
                }
            });
        }, 200, TimeUnit.MILLISECONDS);
>>>>>>> 2efaac1c
    }

    public static boolean canStack(ItemStack item1, ItemStack item2) {
        if (item1 == null || item2 == null)
            return false;
        return item1.getId() == item2.getId() && Objects.equals(item1.getNbt(), item2.getNbt());
    }

    public static boolean canStack(ItemData item1, ItemData item2) {
        if (item1 == null || item2 == null)
            return false;
        return item1.equals(item2, false, true, true);
    }
}<|MERGE_RESOLUTION|>--- conflicted
+++ resolved
@@ -29,13 +29,8 @@
 import com.github.steveice10.opennbt.tag.builtin.CompoundTag;
 import com.nukkitx.protocol.bedrock.data.ContainerId;
 import com.nukkitx.protocol.bedrock.data.ItemData;
-<<<<<<< HEAD
 import com.nukkitx.protocol.bedrock.packet.InventorySlotPacket;
-import org.geysermc.api.Geyser;
-=======
-import com.nukkitx.protocol.bedrock.packet.InventoryContentPacket;
 import org.geysermc.connector.GeyserConnector;
->>>>>>> 2efaac1c
 import org.geysermc.connector.inventory.Inventory;
 import org.geysermc.connector.network.session.GeyserSession;
 import org.geysermc.connector.network.translators.TranslatorsInit;
@@ -55,7 +50,7 @@
             translator.prepareInventory(session, inventory);
             //TODO: find better way to handle double chest delay
             if (translator instanceof DoubleChestInventoryTranslator) {
-                Geyser.getGeneralThreadPool().schedule(() -> {
+                GeyserConnector.getInstance().getGeneralThreadPool().schedule(() -> {
                     translator.openInventory(session, inventory);
                     translator.updateInventory(session, inventory);
                 }, 200, TimeUnit.MILLISECONDS);
@@ -84,32 +79,12 @@
         session.getInventory().setCursor(null);
     }
 
-<<<<<<< HEAD
     public static void updateCursor(GeyserSession session) {
         InventorySlotPacket cursorPacket = new InventorySlotPacket();
         cursorPacket.setContainerId(ContainerId.CURSOR);
         cursorPacket.setSlot(0);
         cursorPacket.setItem(TranslatorsInit.getItemTranslator().translateToBedrock(session.getInventory().getCursor()));
         session.getUpstream().sendPacket(cursorPacket);
-=======
-    public static void openInventory(GeyserSession session, ServerOpenWindowPacket packet) {
-        Inventory inventory = new Inventory(packet.getWindowId(), packet.getType(), 45); // TODO: Find a way to set this value
-        session.getInventoryCache().getInventories().put(packet.getWindowId(), inventory);
-        session.getInventoryCache().setOpenInventory(inventory);
-
-        InventoryTranslator translator = TranslatorsInit.getInventoryTranslator();
-        translator.prepareInventory(session, inventory);
-        GeyserConnector.getInstance().getGeneralThreadPool().schedule(() -> {
-            List<Packet> packets = session.getInventoryCache().getCachedPackets().get(inventory.getId());
-            packets.forEach(itemPacket -> {
-                if (itemPacket != null) {
-                    if (ServerWindowItemsPacket.class.isAssignableFrom(itemPacket.getClass())) {
-                        updateInventory(session, (ServerWindowItemsPacket) itemPacket);
-                    }
-                }
-            });
-        }, 200, TimeUnit.MILLISECONDS);
->>>>>>> 2efaac1c
     }
 
     public static boolean canStack(ItemStack item1, ItemStack item2) {
