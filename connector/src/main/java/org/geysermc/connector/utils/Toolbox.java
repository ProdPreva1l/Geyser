--- conflicted
+++ resolved
@@ -42,13 +42,7 @@
 import org.geysermc.connector.network.translators.item.ItemEntry;
 import org.geysermc.connector.network.translators.item.ToolItemEntry;
 
-<<<<<<< HEAD
-import java.io.ByteArrayInputStream;
-import java.io.IOException;
-import java.io.InputStream;
-=======
 import java.io.*;
->>>>>>> 68d7f262
 import java.util.*;
 
 public class Toolbox {
@@ -135,7 +129,9 @@
             itemIndex++;
         }
 
-<<<<<<< HEAD
+        // Load the locale data
+        LocaleUtils.init();
+
         stream = getResource("bedrock/creative_items.json");
 
         JsonNode creativeItemEntries;
@@ -165,10 +161,6 @@
             }
         }
         CREATIVE_ITEMS = creativeItems.toArray(new ItemData[0]);
-=======
-        // Load the locale data
-        LocaleUtils.init();
->>>>>>> 68d7f262
     }
 
     public static InputStream getResource(String resource) {
