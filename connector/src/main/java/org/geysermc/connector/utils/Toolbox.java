--- conflicted
+++ resolved
@@ -90,43 +90,7 @@
         return stream;
     }
 
-<<<<<<< HEAD
     public static void init() {
         // no-op
-=======
-        int javaIndex = -1;
-        javaLoop:
-        for (Map.Entry<String, Map<String, Object>> javaEntry : blocks.entrySet()) {
-            javaIndex++;
-            String wantedIdentifier = (String) javaEntry.getValue().get("bedrock_identifier");
-            Map<String, Object> wantedStates = (Map<String, Object>) javaEntry.getValue().get("bedrock_states");
-
-            int bedrockIndex = -1;
-            bedrockLoop:
-            for (CompoundTag bedrockEntry : BLOCKS.getValue()) {
-                bedrockIndex++;
-                CompoundTag blockTag = bedrockEntry.getAsCompound("block");
-                if (blockTag.getAsString("name").equals(wantedIdentifier)) {
-                    if (wantedStates != null) {
-                        Map<String, Tag<?>> bedrockStates = blockTag.getAsCompound("states").getValue();
-                        for (Map.Entry<String, Object> stateEntry : wantedStates.entrySet()) {
-                            Tag<?> bedrockStateTag = bedrockStates.get(stateEntry.getKey());
-                            if (bedrockStateTag == null)
-                                continue bedrockLoop;
-                            Object bedrockStateValue = bedrockStateTag.getValue();
-                            if (bedrockStateValue instanceof Byte)
-                                bedrockStateValue = ((Byte) bedrockStateValue) != 0;
-                            if (!stateEntry.getValue().equals(bedrockStateValue))
-                                continue bedrockLoop;
-                        }
-                    }
-                    BlockEntry blockEntry = new BlockEntry(javaEntry.getKey(), javaIndex, bedrockIndex);
-                    BLOCK_ENTRIES.put(javaIndex, blockEntry);
-                    continue javaLoop;
-                }
-            }
-            GeyserLogger.DEFAULT.debug("Mapping " + javaEntry.getKey() + " was not found for bedrock edition!");
-        }
->>>>>>> 98931283
     }
 }