--- conflicted
+++ resolved
@@ -39,13 +39,9 @@
 
 import org.geysermc.connector.GeyserConnector;
 import org.geysermc.connector.network.session.GeyserSession;
-<<<<<<< HEAD
-import org.geysermc.connector.network.translators.TranslatorsInit;
 import org.geysermc.connector.network.translators.block.entity.BlockEntityTranslator;
 import org.geysermc.connector.world.chunk.ChunkPosition;
-=======
 import org.geysermc.connector.network.translators.Translators;
->>>>>>> 03e11df5
 import org.geysermc.connector.network.translators.block.BlockTranslator;
 import org.geysermc.connector.world.chunk.ChunkSection;
 
@@ -75,7 +71,7 @@
 
                         if (BlockTranslator.getBlockEntityString(blockState) != null && BlockTranslator.getBlockEntityString(blockState).contains("sign[")) {
                             Position pos = new ChunkPosition(column.getX(), column.getZ()).getBlock(x, (chunkY << 4) + y, z);
-                            chunkData.signs.put(blockState.getId(), TranslatorsInit.getBlockEntityTranslators().get("Sign").getDefaultBedrockTag("Sign", pos.getX(), pos.getY(), pos.getZ()));
+                            chunkData.signs.put(blockState.getId(), Translators.getBlockEntityTranslators().get("Sign").getDefaultBedrockTag("Sign", pos.getX(), pos.getY(), pos.getZ()));
                         } else {
                             section.getBlockStorageArray()[0].setFullBlock(ChunkSection.blockPosition(x, y, z), id);
                         }
