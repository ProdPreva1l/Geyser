--- conflicted
+++ resolved
@@ -37,16 +37,12 @@
 import it.unimi.dsi.fastutil.ints.Int2ObjectMap;
 import it.unimi.dsi.fastutil.ints.Int2ObjectOpenHashMap;
 
-import org.geysermc.connector.console.GeyserLogger;
+import org.geysermc.connector.GeyserConnector;
 import org.geysermc.connector.network.session.GeyserSession;
 import org.geysermc.connector.network.translators.TranslatorsInit;
-<<<<<<< HEAD
-import org.geysermc.connector.network.translators.block.BlockTranslator;
-=======
-import org.geysermc.connector.network.translators.block.BlockEntry;
 import org.geysermc.connector.network.translators.block.entity.BlockEntityTranslator;
 import org.geysermc.connector.world.chunk.ChunkPosition;
->>>>>>> e0f6c8a1
+import org.geysermc.connector.network.translators.block.BlockTranslator;
 import org.geysermc.connector.world.chunk.ChunkSection;
 
 import static org.geysermc.connector.network.translators.block.BlockTranslator.BEDROCK_WATER_ID;
@@ -71,19 +67,14 @@
                 for (int y = 0; y < 16; y++) {
                     for (int z = 0; z < 16; z++) {
                         BlockState blockState = chunk.get(x, y, z);
-<<<<<<< HEAD
                         int id = BlockTranslator.getBedrockBlockId(blockState);
 
-                        section.getBlockStorageArray()[0].setFullBlock(ChunkSection.blockPosition(x, y, z), id);
-=======
-                        BlockEntry block = TranslatorsInit.getBlockTranslator().getBlockEntry(blockState);
-                        if (block.getJavaIdentifier().contains("sign[")) {
+                        if (BlockTranslator.getBlockEntityString(blockState) != null && BlockTranslator.getBlockEntityString(blockState).contains("sign[")) {
                             Position pos = new ChunkPosition(column.getX(), column.getZ()).getBlock(x, (chunkY << 4) + y, z);
-                            chunkData.signs.put(block.getJavaId(), TranslatorsInit.getBlockEntityTranslators().get("Sign").getDefaultBedrockTag("Sign", pos.getX(), pos.getY(), pos.getZ()));
+                            chunkData.signs.put(blockState.getId(), TranslatorsInit.getBlockEntityTranslators().get("Sign").getDefaultBedrockTag("Sign", pos.getX(), pos.getY(), pos.getZ()));
                         } else {
-                            section.getBlockStorageArray()[0].setFullBlock(ChunkSection.blockPosition(x, y, z), block.getBedrockRuntimeId());
+                            section.getBlockStorageArray()[0].setFullBlock(ChunkSection.blockPosition(x, y, z), id);
                         }
->>>>>>> e0f6c8a1
 
                         if (BlockTranslator.isWaterlogged(blockState)) {
                             section.getBlockStorageArray()[1].setFullBlock(ChunkSection.blockPosition(x, y, z), BEDROCK_WATER_ID);
@@ -94,11 +85,11 @@
         }
 
         com.nukkitx.nbt.tag.CompoundTag[] bedrockBlockEntities = new com.nukkitx.nbt.tag.CompoundTag[blockEntities.length];
-        for (int i = 0; i < bedrockBlockEntities.length; i++) {
+        for (int i = 0; i < blockEntities.length; i++) {
             CompoundTag tag = blockEntities[i];
             String tagName;
             if (!tag.contains("id")) {
-                GeyserLogger.DEFAULT.debug("Got tag with no id: " + tag.getValue());
+                GeyserConnector.getInstance().getLogger().debug("Got tag with no id: " + tag.getValue());
                 tagName = "Empty";
             } else {
                 tagName = (String) tag.get("id").getValue();
@@ -167,13 +158,7 @@
     public static final class ChunkData {
         public ChunkSection[] sections;
 
-<<<<<<< HEAD
-        public byte[] blockEntities = new byte[0];
-=======
-        public byte[] biomes = new byte[256];
         public com.nukkitx.nbt.tag.CompoundTag[] blockEntities = new com.nukkitx.nbt.tag.CompoundTag[0];
-
         public Int2ObjectMap<com.nukkitx.nbt.tag.CompoundTag> signs = new Int2ObjectOpenHashMap<>();
->>>>>>> e0f6c8a1
     }
 }