--- conflicted
+++ resolved
@@ -72,14 +72,10 @@
 
                         if (BlockTranslator.getBlockEntityString(blockState) != null && BlockTranslator.getBlockEntityString(blockState).contains("sign[")) {
                             Position pos = new ChunkPosition(column.getX(), column.getZ()).getBlock(x, (chunkY << 4) + y, z);
-<<<<<<< HEAD
                             chunkData.signs.put(blockState.getId(), Translators.getBlockEntityTranslators().get("Sign").getDefaultBedrockTag("Sign", pos.getX(), pos.getY(), pos.getZ()));
-=======
-                            chunkData.signs.put(blockState.getId(), TranslatorsInit.getBlockEntityTranslators().get("Sign").getDefaultBedrockTag("Sign", pos.getX(), pos.getY(), pos.getZ()));
                         } else if (BlockTranslator.getBedColor(blockState) > -1) {
                             Position pos = new ChunkPosition(column.getX(), column.getZ()).getBlock(x, (chunkY << 4) + y, z);
                             chunkData.beds.put(blockState.getId(), BedBlockEntityTranslator.getBedTag(BlockTranslator.getBedColor(blockState), pos));
->>>>>>> 4a8aeda6
                         } else {
                             section.getBlockStorageArray()[0].setFullBlock(ChunkSection.blockPosition(x, y, z), id);
                         }
