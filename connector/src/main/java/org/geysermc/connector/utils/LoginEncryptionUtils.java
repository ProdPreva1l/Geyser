/*
 * Copyright (c) 2019-2021 GeyserMC. http://geysermc.org
 *
 * Permission is hereby granted, free of charge, to any person obtaining a copy
 * of this software and associated documentation files (the "Software"), to deal
 * in the Software without restriction, including without limitation the rights
 * to use, copy, modify, merge, publish, distribute, sublicense, and/or sell
 * copies of the Software, and to permit persons to whom the Software is
 * furnished to do so, subject to the following conditions:
 *
 * The above copyright notice and this permission notice shall be included in
 * all copies or substantial portions of the Software.
 *
 * THE SOFTWARE IS PROVIDED "AS IS", WITHOUT WARRANTY OF ANY KIND, EXPRESS OR
 * IMPLIED, INCLUDING BUT NOT LIMITED TO THE WARRANTIES OF MERCHANTABILITY,
 * FITNESS FOR A PARTICULAR PURPOSE AND NONINFRINGEMENT. IN NO EVENT SHALL THE
 * AUTHORS OR COPYRIGHT HOLDERS BE LIABLE FOR ANY CLAIM, DAMAGES OR OTHER
 * LIABILITY, WHETHER IN AN ACTION OF CONTRACT, TORT OR OTHERWISE, ARISING FROM,
 * OUT OF OR IN CONNECTION WITH THE SOFTWARE OR THE USE OR OTHER DEALINGS IN
 * THE SOFTWARE.
 *
 * @author GeyserMC
 * @link https://github.com/GeyserMC/Geyser
 */

package org.geysermc.connector.utils;

import com.fasterxml.jackson.databind.DeserializationFeature;
import com.fasterxml.jackson.databind.JsonNode;
import com.fasterxml.jackson.databind.ObjectMapper;
import com.fasterxml.jackson.databind.node.JsonNodeType;
import com.github.steveice10.mc.auth.service.MsaAuthenticationService;
import com.nimbusds.jose.JWSObject;
import com.nukkitx.network.util.Preconditions;
import com.nukkitx.protocol.bedrock.packet.LoginPacket;
import com.nukkitx.protocol.bedrock.packet.ServerToClientHandshakePacket;
import com.nukkitx.protocol.bedrock.util.EncryptionUtils;
import org.geysermc.connector.GeyserConnector;
import org.geysermc.connector.configuration.GeyserConfiguration;
import org.geysermc.connector.network.session.GeyserSession;
import org.geysermc.connector.network.session.auth.AuthData;
import org.geysermc.connector.network.session.auth.BedrockClientData;
import org.geysermc.cumulus.CustomForm;
import org.geysermc.cumulus.ModalForm;
import org.geysermc.cumulus.SimpleForm;
import org.geysermc.cumulus.response.CustomFormResponse;
import org.geysermc.cumulus.response.ModalFormResponse;
import org.geysermc.cumulus.response.SimpleFormResponse;

import javax.crypto.SecretKey;
import java.io.IOException;
import java.security.KeyPair;
import java.security.KeyPairGenerator;
import java.security.PublicKey;
import java.security.interfaces.ECPublicKey;
import java.security.spec.ECGenParameterSpec;
import java.util.UUID;

public class LoginEncryptionUtils {
    private static final ObjectMapper JSON_MAPPER = new ObjectMapper().disable(DeserializationFeature.FAIL_ON_UNKNOWN_PROPERTIES);

    private static boolean HAS_SENT_ENCRYPTION_MESSAGE = false;

    private static boolean validateChainData(JsonNode data) throws Exception {
        ECPublicKey lastKey = null;
        boolean validChain = false;
        for (JsonNode node : data) {
            JWSObject jwt = JWSObject.parse(node.asText());

            if (!validChain) {
                validChain = EncryptionUtils.verifyJwt(jwt, EncryptionUtils.getMojangPublicKey());
            }

            if (lastKey != null) {
                if (!EncryptionUtils.verifyJwt(jwt, lastKey)) return false;
            }

            JsonNode payloadNode = JSON_MAPPER.readTree(jwt.getPayload().toString());
            JsonNode ipkNode = payloadNode.get("identityPublicKey");
            Preconditions.checkState(ipkNode != null && ipkNode.getNodeType() == JsonNodeType.STRING, "identityPublicKey node is missing in chain");
            lastKey = EncryptionUtils.generateKey(ipkNode.asText());
        }
        return validChain;
    }

    public static void encryptPlayerConnection(GeyserConnector connector, GeyserSession session, LoginPacket loginPacket) {
        JsonNode certData;
        try {
            certData = JSON_MAPPER.readTree(loginPacket.getChainData().toByteArray());
        } catch (IOException ex) {
            throw new RuntimeException("Certificate JSON can not be read.");
        }

        JsonNode certChainData = certData.get("chain");
        if (certChainData.getNodeType() != JsonNodeType.ARRAY) {
            throw new RuntimeException("Certificate data is not valid");
        }

        encryptConnectionWithCert(connector, session, loginPacket.getSkinData().toString(), certChainData);
    }

    private static void encryptConnectionWithCert(GeyserConnector connector, GeyserSession session, String clientData, JsonNode certChainData) {
        try {
            boolean validChain = validateChainData(certChainData);

            connector.getLogger().debug(String.format("Is player data valid? %s", validChain));

            if (!validChain && !session.getConnector().getConfig().isEnableProxyConnections()) {
                session.disconnect(LanguageUtils.getLocaleStringLog("geyser.network.remote.invalid_xbox_account"));
                return;
            }
            JWSObject jwt = JWSObject.parse(certChainData.get(certChainData.size() - 1).asText());
            JsonNode payload = JSON_MAPPER.readTree(jwt.getPayload().toBytes());

            if (payload.get("extraData").getNodeType() != JsonNodeType.OBJECT) {
                throw new RuntimeException("AuthData was not found!");
            }

            JsonNode extraData = payload.get("extraData");
            session.setAuthenticationData(new AuthData(
                    extraData.get("displayName").asText(),
                    UUID.fromString(extraData.get("identity").asText()),
                    extraData.get("XUID").asText(),
                    certChainData, clientData
            ));

            if (payload.get("identityPublicKey").getNodeType() != JsonNodeType.STRING) {
                throw new RuntimeException("Identity Public Key was not found!");
            }

            ECPublicKey identityPublicKey = EncryptionUtils.generateKey(payload.get("identityPublicKey").textValue());
            JWSObject clientJwt = JWSObject.parse(clientData);
            EncryptionUtils.verifyJwt(clientJwt, identityPublicKey);

            JsonNode clientDataJson = JSON_MAPPER.readTree(clientJwt.getPayload().toBytes());
            BedrockClientData data = JSON_MAPPER.convertValue(clientDataJson, BedrockClientData.class);
            data.setJsonData(clientDataJson);
            session.setClientData(data);

            if (EncryptionUtils.canUseEncryption()) {
                try {
                    LoginEncryptionUtils.startEncryptionHandshake(session, identityPublicKey);
                } catch (Throwable e) {
                    // An error can be thrown on older Java 8 versions about an invalid key
                    if (connector.getConfig().isDebugMode()) {
                        e.printStackTrace();
                    }

                    sendEncryptionFailedMessage(connector);
                }
            } else {
                sendEncryptionFailedMessage(connector);
            }
        } catch (Exception ex) {
            session.disconnect("disconnectionScreen.internalError.cantConnect");
            throw new RuntimeException("Unable to complete login", ex);
        }
    }

    private static void startEncryptionHandshake(GeyserSession session, PublicKey key) throws Exception {
        KeyPairGenerator generator = KeyPairGenerator.getInstance("EC");
        generator.initialize(new ECGenParameterSpec("secp384r1"));
        KeyPair serverKeyPair = generator.generateKeyPair();

        byte[] token = EncryptionUtils.generateRandomToken();
        SecretKey encryptionKey = EncryptionUtils.getSecretKey(serverKeyPair.getPrivate(), key, token);
        session.getUpstream().getSession().enableEncryption(encryptionKey);

        ServerToClientHandshakePacket packet = new ServerToClientHandshakePacket();
        packet.setJwt(EncryptionUtils.createHandshakeJwt(serverKeyPair, token).serialize());
        session.sendUpstreamPacketImmediately(packet);
    }

<<<<<<< HEAD
    public static void buildAndShowLoginWindow(GeyserSession session) {
=======
    private static void sendEncryptionFailedMessage(GeyserConnector connector) {
        if (!HAS_SENT_ENCRYPTION_MESSAGE) {
            connector.getLogger().warning(LanguageUtils.getLocaleStringLog("geyser.network.encryption.line_1"));
            connector.getLogger().warning(LanguageUtils.getLocaleStringLog("geyser.network.encryption.line_2", "https://geysermc.org/supported_java"));
            HAS_SENT_ENCRYPTION_MESSAGE = true;
        }
    }

    private static final int AUTH_MSA_DETAILS_FORM_ID = 1334;
    private static final int AUTH_MSA_CODE_FORM_ID = 1335;
    private static final int AUTH_FORM_ID = 1336;
    private static final int AUTH_DETAILS_FORM_ID = 1337;

    public static void showLoginWindow(GeyserSession session) {
>>>>>>> 0691bb67
        // Set DoDaylightCycle to false so the time doesn't accelerate while we're here
        session.setDaylightCycle(false);

        GeyserConfiguration config = session.getConnector().getConfig();
        boolean isPasswordAuthEnabled = config.getRemote().isPasswordAuthentication();

        session.sendForm(
                SimpleForm.builder()
                        .translator(LanguageUtils::getPlayerLocaleString, session.getLocale())
                        .title("geyser.auth.login.form.notice.title")
                        .content("geyser.auth.login.form.notice.desc")
                        .optionalButton("geyser.auth.login.form.notice.btn_login.mojang", isPasswordAuthEnabled)
                        .button("geyser.auth.login.form.notice.btn_login.microsoft")
                        .button("geyser.auth.login.form.notice.btn_disconnect")
                        .responseHandler((form, responseData) -> {
                            SimpleFormResponse response = form.parseResponse(responseData);
                            if (!response.isCorrect()) {
                                buildAndShowLoginWindow(session);
                                return;
                            }

                            if (isPasswordAuthEnabled && response.getClickedButtonId() == 0) {
                                session.setMicrosoftAccount(false);
                                buildAndShowLoginDetailsWindow(session);
                                return;
                            }

                            if (isPasswordAuthEnabled && response.getClickedButtonId() == 1) {
                                session.setMicrosoftAccount(true);
                                buildAndShowMicrosoftAuthenticationWindow(session);
                                return;
                            }

                            if (response.getClickedButtonId() == 0) {
                                // Just show the OAuth code
                                session.authenticateWithMicrosoftCode();
                                return;
                            }

                            session.disconnect(LanguageUtils.getPlayerLocaleString("geyser.auth.login.form.disconnect", session.getLocale()));
                        }));
    }

    public static void buildAndShowLoginDetailsWindow(GeyserSession session) {
        session.sendForm(
                CustomForm.builder()
                        .translator(LanguageUtils::getPlayerLocaleString, session.getLocale())
                        .title("geyser.auth.login.form.details.title")
                        .label("geyser.auth.login.form.details.desc")
                        .input("geyser.auth.login.form.details.email", "account@geysermc.org", "")
                        .input("geyser.auth.login.form.details.pass", "123456", "")
                        .responseHandler((form, responseData) -> {
                            CustomFormResponse response = form.parseResponse(responseData);
                            if (!response.isCorrect()) {
                                buildAndShowLoginDetailsWindow(session);
                                return;
                            }

                            session.authenticate(response.next(), response.next());
                        }));
    }

    /**
     * Promts the user between either OAuth code login or manual password authentication
     */
    public static void buildAndShowMicrosoftAuthenticationWindow(GeyserSession session) {
        session.sendForm(
                SimpleForm.builder()
                        .translator(LanguageUtils::getPlayerLocaleString, session.getLocale())
                        .title("geyser.auth.login.form.notice.btn_login.microsoft")
                        .button("geyser.auth.login.method.browser")
                        .button("geyser.auth.login.method.password")
                        .button("geyser.auth.login.form.notice.btn_disconnect")
                        .responseHandler((form, responseData) -> {
                            SimpleFormResponse response = form.parseResponse(responseData);
                            if (!response.isCorrect()) {
                                buildAndShowLoginWindow(session);
                                return;
                            }

                            if (response.getClickedButtonId() == 0) {
                                session.authenticateWithMicrosoftCode();
                            } else if (response.getClickedButtonId() == 1) {
                                buildAndShowLoginDetailsWindow(session);
                            } else {
                                session.disconnect(LanguageUtils.getPlayerLocaleString("geyser.auth.login.form.disconnect", session.getLocale()));
                            }
                        }));
    }

    /**
     * Shows the code that a user must input into their browser
     */
    public static void buildAndShowMicrosoftCodeWindow(GeyserSession session, MsaAuthenticationService.MsCodeResponse msCode) {
        session.sendForm(
                ModalForm.builder()
                        .title("%xbox.signin")
                        .content("%xbox.signin.website\n%xbox.signin.url\n%xbox.signin.enterCode\n" + msCode.user_code)
                        .button1("%gui.done")
                        .button2("%menu.disconnect")
                        .responseHandler((form, responseData) -> {
                            ModalFormResponse response = form.parseResponse(responseData);
                            if (!response.isCorrect()) {
                                buildAndShowMicrosoftAuthenticationWindow(session);
                                return;
                            }

                            if (response.getClickedButtonId() == 1) {
                                session.disconnect(LanguageUtils.getPlayerLocaleString("geyser.auth.login.form.disconnect", session.getLocale()));
                            }
                        })
        );
    }
}<|MERGE_RESOLUTION|>--- conflicted
+++ resolved
@@ -171,9 +171,6 @@
         session.sendUpstreamPacketImmediately(packet);
     }
 
-<<<<<<< HEAD
-    public static void buildAndShowLoginWindow(GeyserSession session) {
-=======
     private static void sendEncryptionFailedMessage(GeyserConnector connector) {
         if (!HAS_SENT_ENCRYPTION_MESSAGE) {
             connector.getLogger().warning(LanguageUtils.getLocaleStringLog("geyser.network.encryption.line_1"));
@@ -182,13 +179,7 @@
         }
     }
 
-    private static final int AUTH_MSA_DETAILS_FORM_ID = 1334;
-    private static final int AUTH_MSA_CODE_FORM_ID = 1335;
-    private static final int AUTH_FORM_ID = 1336;
-    private static final int AUTH_DETAILS_FORM_ID = 1337;
-
-    public static void showLoginWindow(GeyserSession session) {
->>>>>>> 0691bb67
+    public static void buildAndShowLoginWindow(GeyserSession session) {
         // Set DoDaylightCycle to false so the time doesn't accelerate while we're here
         session.setDaylightCycle(false);
 
