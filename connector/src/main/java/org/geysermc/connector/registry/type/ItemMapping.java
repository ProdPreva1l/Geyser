--- conflicted
+++ resolved
@@ -38,13 +38,8 @@
 @EqualsAndHashCode
 public class ItemMapping {
     public static final ItemMapping AIR = new ItemMapping("minecraft:air", "minecraft:air", 0, 0, 0,
-<<<<<<< HEAD
             BlockRegistries.BLOCKS.forVersion(MinecraftProtocol.DEFAULT_BEDROCK_CODEC.getProtocolVersion()).getBedrockAirId(),
-            64, null, null, null);
-=======
-            BlockRegistries.BLOCKS.forVersion(BedrockProtocol.DEFAULT_BEDROCK_CODEC.getProtocolVersion()).getBedrockAirId(),
             64, null, null, null, 0, null);
->>>>>>> 581c24f2
 
     String javaIdentifier;
     String bedrockIdentifier;
