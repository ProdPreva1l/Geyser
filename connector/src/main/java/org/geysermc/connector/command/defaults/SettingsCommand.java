/*
 * Copyright (c) 2019-2021 GeyserMC. http://geysermc.org
 *
 * Permission is hereby granted, free of charge, to any person obtaining a copy
 * of this software and associated documentation files (the "Software"), to deal
 * in the Software without restriction, including without limitation the rights
 * to use, copy, modify, merge, publish, distribute, sublicense, and/or sell
 * copies of the Software, and to permit persons to whom the Software is
 * furnished to do so, subject to the following conditions:
 *
 * The above copyright notice and this permission notice shall be included in
 * all copies or substantial portions of the Software.
 *
 * THE SOFTWARE IS PROVIDED "AS IS", WITHOUT WARRANTY OF ANY KIND, EXPRESS OR
 * IMPLIED, INCLUDING BUT NOT LIMITED TO THE WARRANTIES OF MERCHANTABILITY,
 * FITNESS FOR A PARTICULAR PURPOSE AND NONINFRINGEMENT. IN NO EVENT SHALL THE
 * AUTHORS OR COPYRIGHT HOLDERS BE LIABLE FOR ANY CLAIM, DAMAGES OR OTHER
 * LIABILITY, WHETHER IN AN ACTION OF CONTRACT, TORT OR OTHERWISE, ARISING FROM,
 * OUT OF OR IN CONNECTION WITH THE SOFTWARE OR THE USE OR OTHER DEALINGS IN
 * THE SOFTWARE.
 *
 * @author GeyserMC
 * @link https://github.com/GeyserMC/Geyser
 */

package org.geysermc.connector.command.defaults;

import org.geysermc.connector.GeyserConnector;
import org.geysermc.connector.command.CommandSender;
import org.geysermc.connector.command.GeyserCommand;
import org.geysermc.connector.network.session.GeyserSession;
import org.geysermc.connector.utils.SettingsUtils;

public class SettingsCommand extends GeyserCommand {

    public SettingsCommand(GeyserConnector connector, String name, String description, String permission) {
        super(name, description, permission);
    }

    @Override
<<<<<<< HEAD
    public void execute(CommandSender sender, String[] args) {
        // Make sure the sender is a Bedrock edition client
        GeyserSession session = null;
        if (sender instanceof GeyserSession) {
            session = (GeyserSession) sender;
        } else {
            // Needed for Spigot - sender is not an instance of GeyserSession
            for (GeyserSession otherSession : connector.getPlayers()) {
                if (sender.getName().equals(otherSession.getPlayerEntity().getUsername())) {
                    session = otherSession;
                    break;
                }
            }
        }
        if (session != null) {
            session.sendForm(SettingsUtils.buildForm(session));
        }
=======
    public void execute(GeyserSession session, CommandSender sender, String[] args) {
        if (session == null) return;

        SettingsUtils.buildForm(session);
        session.sendForm(session.getSettingsForm(), SettingsUtils.SETTINGS_FORM_ID);
>>>>>>> a0db56ba
    }

    @Override
    public boolean isExecutableOnConsole() {
        return false;
    }

    @Override
    public boolean isBedrockOnly() {
        return true;
    }
}<|MERGE_RESOLUTION|>--- conflicted
+++ resolved
@@ -32,37 +32,15 @@
 import org.geysermc.connector.utils.SettingsUtils;
 
 public class SettingsCommand extends GeyserCommand {
-
     public SettingsCommand(GeyserConnector connector, String name, String description, String permission) {
         super(name, description, permission);
     }
 
     @Override
-<<<<<<< HEAD
-    public void execute(CommandSender sender, String[] args) {
-        // Make sure the sender is a Bedrock edition client
-        GeyserSession session = null;
-        if (sender instanceof GeyserSession) {
-            session = (GeyserSession) sender;
-        } else {
-            // Needed for Spigot - sender is not an instance of GeyserSession
-            for (GeyserSession otherSession : connector.getPlayers()) {
-                if (sender.getName().equals(otherSession.getPlayerEntity().getUsername())) {
-                    session = otherSession;
-                    break;
-                }
-            }
-        }
+    public void execute(GeyserSession session, CommandSender sender, String[] args) {
         if (session != null) {
             session.sendForm(SettingsUtils.buildForm(session));
         }
-=======
-    public void execute(GeyserSession session, CommandSender sender, String[] args) {
-        if (session == null) return;
-
-        SettingsUtils.buildForm(session);
-        session.sendForm(session.getSettingsForm(), SettingsUtils.SETTINGS_FORM_ID);
->>>>>>> a0db56ba
     }
 
     @Override
