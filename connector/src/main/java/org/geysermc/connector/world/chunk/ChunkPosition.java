--- conflicted
+++ resolved
@@ -31,8 +31,6 @@
 import lombok.Getter;
 import lombok.Setter;
 
-import java.util.Objects;
-
 @Getter
 @Setter
 @AllArgsConstructor
@@ -50,10 +48,6 @@
         int chunkX = x & 15;
         int chunkY = y & 15;
         int chunkZ = z & 15;
-<<<<<<< HEAD
-
-=======
->>>>>>> e0f6c8a1
         return new Position(chunkX, chunkY, chunkZ);
     }
 }