/*
 * Copyright (c) 2019-2021 GeyserMC. http://geysermc.org
 *
 * Permission is hereby granted, free of charge, to any person obtaining a copy
 * of this software and associated documentation files (the "Software"), to deal
 * in the Software without restriction, including without limitation the rights
 * to use, copy, modify, merge, publish, distribute, sublicense, and/or sell
 * copies of the Software, and to permit persons to whom the Software is
 * furnished to do so, subject to the following conditions:
 *
 * The above copyright notice and this permission notice shall be included in
 * all copies or substantial portions of the Software.
 *
 * THE SOFTWARE IS PROVIDED "AS IS", WITHOUT WARRANTY OF ANY KIND, EXPRESS OR
 * IMPLIED, INCLUDING BUT NOT LIMITED TO THE WARRANTIES OF MERCHANTABILITY,
 * FITNESS FOR A PARTICULAR PURPOSE AND NONINFRINGEMENT. IN NO EVENT SHALL THE
 * AUTHORS OR COPYRIGHT HOLDERS BE LIABLE FOR ANY CLAIM, DAMAGES OR OTHER
 * LIABILITY, WHETHER IN AN ACTION OF CONTRACT, TORT OR OTHERWISE, ARISING FROM,
 * OUT OF OR IN CONNECTION WITH THE SOFTWARE OR THE USE OR OTHER DEALINGS IN
 * THE SOFTWARE.
 *
 * @author GeyserMC
 * @link https://github.com/GeyserMC/Geyser
 */

package org.geysermc.connector.skin;

import com.fasterxml.jackson.databind.JsonNode;
import com.fasterxml.jackson.databind.ObjectMapper;
import com.github.steveice10.mc.auth.data.GameProfile;
import com.github.steveice10.opennbt.tag.builtin.CompoundTag;
import com.github.steveice10.opennbt.tag.builtin.IntArrayTag;
import com.github.steveice10.opennbt.tag.builtin.Tag;
import com.google.common.cache.Cache;
import com.google.common.cache.CacheBuilder;
import lombok.AllArgsConstructor;
import lombok.Getter;
import lombok.NoArgsConstructor;
import org.geysermc.connector.GeyserConnector;
import org.geysermc.connector.network.session.GeyserSession;
import org.geysermc.connector.utils.FileUtils;
import org.geysermc.connector.utils.WebUtils;

import javax.imageio.ImageIO;
import java.awt.*;
import java.awt.image.BufferedImage;
import java.io.ByteArrayInputStream;
import java.io.ByteArrayOutputStream;
import java.io.File;
import java.io.IOException;
import java.net.HttpURLConnection;
import java.net.URL;
import java.nio.charset.StandardCharsets;
import java.util.List;
import java.util.*;
import java.util.concurrent.*;

public class SkinProvider {
    public static final boolean ALLOW_THIRD_PARTY_CAPES = GeyserConnector.getInstance().getConfig().isAllowThirdPartyCapes();
    private static final ExecutorService EXECUTOR_SERVICE = Executors.newFixedThreadPool(ALLOW_THIRD_PARTY_CAPES ? 21 : 14);

    public static final byte[] STEVE_SKIN = new ProvidedSkin("bedrock/skin/skin_steve.png").getSkin();
    public static final Skin EMPTY_SKIN = new Skin(-1, "steve", STEVE_SKIN);
    public static final byte[] ALEX_SKIN = new ProvidedSkin("bedrock/skin/skin_alex.png").getSkin();
    public static final Skin EMPTY_SKIN_ALEX = new Skin(-1, "alex", ALEX_SKIN);
    private static final Map<String, Skin> permanentSkins = new HashMap<String, Skin>() {{
        put("steve", EMPTY_SKIN);
        put("alex", EMPTY_SKIN_ALEX);
    }};
    private static final Cache<String, Skin> cachedSkins = CacheBuilder.newBuilder()
            .expireAfterAccess(1, TimeUnit.HOURS)
            .build();

    private static final Map<String, CompletableFuture<Skin>> requestedSkins = new ConcurrentHashMap<>();

    public static final Cape EMPTY_CAPE = new Cape("", "no-cape", new byte[0], -1, true);
    private static final Cache<String, Cape> cachedCapes = CacheBuilder.newBuilder()
            .expireAfterAccess(1, TimeUnit.HOURS)
            .build();
    private static final Map<String, CompletableFuture<Cape>> requestedCapes = new ConcurrentHashMap<>();

    private static final Map<UUID, SkinGeometry> cachedGeometry = new ConcurrentHashMap<>();

    public static final boolean ALLOW_THIRD_PARTY_EARS = GeyserConnector.getInstance().getConfig().isAllowThirdPartyEars();
    public static final String EARS_GEOMETRY;
    public static final String EARS_GEOMETRY_SLIM;
    public static final SkinGeometry SKULL_GEOMETRY;

    public static final ObjectMapper OBJECT_MAPPER = new ObjectMapper();

    static {
        /* Load in the normal ears geometry */
        EARS_GEOMETRY = new String(FileUtils.readAllBytes(FileUtils.getResource("bedrock/skin/geometry.humanoid.ears.json")), StandardCharsets.UTF_8);

        /* Load in the slim ears geometry */
        EARS_GEOMETRY_SLIM = new String(FileUtils.readAllBytes(FileUtils.getResource("bedrock/skin/geometry.humanoid.earsSlim.json")), StandardCharsets.UTF_8);

        /* Load in the custom skull geometry */
        String skullData = new String(FileUtils.readAllBytes(FileUtils.getResource("bedrock/skin/geometry.humanoid.customskull.json")), StandardCharsets.UTF_8);
        SKULL_GEOMETRY = new SkinGeometry("{\"geometry\" :{\"default\" :\"geometry.humanoid.customskull\"}}", skullData, false);

        // Schedule Daily Image Expiry if we are caching them
        if (GeyserConnector.getInstance().getConfig().getCacheImages() > 0) {
            GeyserConnector.getInstance().getGeneralThreadPool().scheduleAtFixedRate(() -> {
                File cacheFolder = GeyserConnector.getInstance().getBootstrap().getConfigFolder().resolve("cache").resolve("images").toFile();
                if (!cacheFolder.exists()) {
                    return;
                }

                int count = 0;
                final long expireTime = ((long)GeyserConnector.getInstance().getConfig().getCacheImages()) * ((long)1000 * 60 * 60 * 24);
                for (File imageFile : Objects.requireNonNull(cacheFolder.listFiles())) {
                    if (imageFile.lastModified() < System.currentTimeMillis() - expireTime) {
                        //noinspection ResultOfMethodCallIgnored
                        imageFile.delete();
                        count++;
                    }
                }

                if (count > 0) {
                    GeyserConnector.getInstance().getLogger().debug(String.format("Removed %d cached image files as they have expired", count));
                }
            }, 10, 1440, TimeUnit.MINUTES);
        }
    }

    public static boolean hasCapeCached(String capeUrl) {
        return cachedCapes.getIfPresent(capeUrl) != null;
    }

    public static Skin getCachedSkin(String skinUrl) {
        return permanentSkins.getOrDefault(skinUrl, cachedSkins.getIfPresent(skinUrl));
    }

    public static Cape getCachedCape(String capeUrl) {
        Cape cape = capeUrl != null ? cachedCapes.getIfPresent(capeUrl) : EMPTY_CAPE;
        return cape != null ? cape : EMPTY_CAPE;
    }

    public static CompletableFuture<SkinAndCape> requestSkinAndCape(UUID playerId, String skinUrl, String capeUrl) {
        return CompletableFuture.supplyAsync(() -> {
            long time = System.currentTimeMillis();
            String newSkinUrl = skinUrl;

            if ("steve".equals(skinUrl) || "alex".equals(skinUrl)) {
                GeyserSession session = GeyserConnector.getInstance().getPlayerByUuid(playerId);

                if (session != null) {
                    newSkinUrl = session.getClientData().getSkinId();
                }
            }

            CapeProvider provider = capeUrl != null ? CapeProvider.MINECRAFT : null;
            SkinAndCape skinAndCape = new SkinAndCape(
                    getOrDefault(requestSkin(playerId, newSkinUrl, false), EMPTY_SKIN, 5),
                    getOrDefault(requestCape(capeUrl, provider, false), EMPTY_CAPE, 5)
            );

            GeyserConnector.getInstance().getLogger().debug("Took " + (System.currentTimeMillis() - time) + "ms for " + playerId);
            return skinAndCape;
        }, EXECUTOR_SERVICE);
    }

    public static CompletableFuture<Skin> requestSkin(UUID playerId, String textureUrl, boolean newThread) {
        if (textureUrl == null || textureUrl.isEmpty()) return CompletableFuture.completedFuture(EMPTY_SKIN);
        if (requestedSkins.containsKey(textureUrl)) return requestedSkins.get(textureUrl); // already requested

        Skin cachedSkin = getCachedSkin(textureUrl);
        if (cachedSkin != null) {
            return CompletableFuture.completedFuture(cachedSkin);
        }

        CompletableFuture<Skin> future;
        if (newThread) {
            future = CompletableFuture.supplyAsync(() -> supplySkin(playerId, textureUrl), EXECUTOR_SERVICE)
                    .whenCompleteAsync((skin, throwable) -> {
                        skin.updated = true;
                        cachedSkins.put(textureUrl, skin);
                        requestedSkins.remove(textureUrl);
                    });
            requestedSkins.put(textureUrl, future);
        } else {
            Skin skin = supplySkin(playerId, textureUrl);
            future = CompletableFuture.completedFuture(skin);
            cachedSkins.put(textureUrl, skin);
        }
        return future;
    }

    public static CompletableFuture<Cape> requestCape(String capeUrl, CapeProvider provider, boolean newThread) {
        if (capeUrl == null || capeUrl.isEmpty()) return CompletableFuture.completedFuture(EMPTY_CAPE);
        if (requestedCapes.containsKey(capeUrl)) return requestedCapes.get(capeUrl); // already requested

        Cape cachedCape = cachedCapes.getIfPresent(capeUrl);
        if (cachedCape != null) {
            return CompletableFuture.completedFuture(cachedCape);
        }

        CompletableFuture<Cape> future;
        if (newThread) {
            future = CompletableFuture.supplyAsync(() -> supplyCape(capeUrl, provider), EXECUTOR_SERVICE)
                    .whenCompleteAsync((cape, throwable) -> {
                        cachedCapes.put(capeUrl, cape);
                        requestedCapes.remove(capeUrl);
                    });
            requestedCapes.put(capeUrl, future);
        } else {
            Cape cape = supplyCape(capeUrl, provider); // blocking
            future = CompletableFuture.completedFuture(cape);
            cachedCapes.put(capeUrl, cape);
        }
        return future;
    }

    public static CompletableFuture<Cape> requestUnofficialCape(Cape officialCape, UUID playerId,
                                                                String username, boolean newThread) {
        if (officialCape.isFailed() && ALLOW_THIRD_PARTY_CAPES) {
            for (CapeProvider provider : CapeProvider.VALUES) {
                Cape cape1 = getOrDefault(
                        requestCape(provider.getUrlFor(playerId, username), provider, newThread),
                        EMPTY_CAPE, 4
                );
                if (!cape1.isFailed()) {
                    return CompletableFuture.completedFuture(cape1);
                }
            }
        }
        return CompletableFuture.completedFuture(officialCape);
    }

    public static CompletableFuture<Skin> requestEars(String earsUrl, boolean newThread, Skin skin) {
        if (earsUrl == null || earsUrl.isEmpty()) return CompletableFuture.completedFuture(skin);

        CompletableFuture<Skin> future;
        if (newThread) {
            future = CompletableFuture.supplyAsync(() -> supplyEars(skin, earsUrl), EXECUTOR_SERVICE)
                    .whenCompleteAsync((outSkin, throwable) -> { });
        } else {
            Skin ears = supplyEars(skin, earsUrl); // blocking
            future = CompletableFuture.completedFuture(ears);
        }
        return future;
    }

    /**
     * Try and find an ear texture for a Java player
     *
     * @param officialSkin The current players skin
     * @param playerId The players UUID
     * @param username The players username
     * @param newThread Should we start in a new thread
     * @return The updated skin with ears
     */
    public static CompletableFuture<Skin> requestUnofficialEars(Skin officialSkin, UUID playerId, String username, boolean newThread) {
        for (EarsProvider provider : EarsProvider.VALUES) {
            Skin skin1 = getOrDefault(
                    requestEars(provider.getUrlFor(playerId, username), newThread, officialSkin),
                    officialSkin, 4
            );
            if (skin1.isEars()) {
                return CompletableFuture.completedFuture(skin1);
            }
        }

        return CompletableFuture.completedFuture(officialSkin);
    }

    public static CompletableFuture<Cape> requestBedrockCape(UUID playerID) {
        Cape bedrockCape = cachedCapes.getIfPresent(playerID.toString() + ".Bedrock");
        if (bedrockCape == null) {
            bedrockCape = EMPTY_CAPE;
        }
        return CompletableFuture.completedFuture(bedrockCape);
    }

    public static CompletableFuture<SkinGeometry> requestBedrockGeometry(SkinGeometry currentGeometry, UUID playerID) {
        SkinGeometry bedrockGeometry = cachedGeometry.getOrDefault(playerID, currentGeometry);
        return CompletableFuture.completedFuture(bedrockGeometry);
    }

    public static void storeBedrockSkin(UUID playerID, String skinID, byte[] skinData) {
        Skin skin = new Skin(playerID, skinID, skinData, System.currentTimeMillis(), true, false);
        cachedSkins.put(skin.getTextureUrl(), skin);
    }

    public static void storeBedrockCape(UUID playerID, byte[] capeData) {
        Cape cape = new Cape(playerID.toString() + ".Bedrock", playerID.toString(), capeData, System.currentTimeMillis(), false);
        cachedCapes.put(playerID.toString() + ".Bedrock", cape);
    }

    public static void storeBedrockGeometry(UUID playerID, byte[] geometryName, byte[] geometryData) {
        SkinGeometry geometry = new SkinGeometry(new String(geometryName), new String(geometryData), false);
        cachedGeometry.put(playerID, geometry);
    }

    /**
     * Stores the adjusted skin with the ear texture to the cache
     *
     * @param skin The skin to cache
     */
    public static void storeEarSkin(Skin skin) {
        cachedSkins.put(skin.getTextureUrl(), skin);
    }

    /**
     * Stores the geometry for a Java player with ears
     *
     * @param playerID The UUID to cache it against
     * @param isSlim If the player is using an slim base
     */
    public static void storeEarGeometry(UUID playerID, boolean isSlim) {
        cachedGeometry.put(playerID, SkinGeometry.getEars(isSlim));
    }

    private static Skin supplySkin(UUID uuid, String textureUrl) {
        try {
            byte[] skin = requestImage(textureUrl, null);
            return new Skin(uuid, textureUrl, skin, System.currentTimeMillis(), false, false);
        } catch (Exception ignored) {} // just ignore I guess

        return new Skin(uuid, "empty", EMPTY_SKIN.getSkinData(), System.currentTimeMillis(), false, false);
    }

    private static Cape supplyCape(String capeUrl, CapeProvider provider) {
        byte[] cape = EMPTY_CAPE.getCapeData();
        try {
            cape = requestImage(capeUrl, provider);
        } catch (Exception ignored) {} // just ignore I guess

        String[] urlSection = capeUrl.split("/"); // A real url is expected at this stage

        return new Cape(
                capeUrl,
                urlSection[urlSection.length - 1], // get the texture id and use it as cape id
                cape,
                System.currentTimeMillis(),
                cape.length == 0
        );
    }

    /**
     * Get the ears texture and place it on the skin from the given URL
     *
     * @param existingSkin The players current skin
     * @param earsUrl The URL to get the ears texture from
     * @return The updated skin with ears
     */
    private static Skin supplyEars(Skin existingSkin, String earsUrl) {
        try {
            // Get the ears texture
            BufferedImage ears = ImageIO.read(new URL(earsUrl));
            if (ears == null) throw new NullPointerException();

            // Convert the skin data to a BufferedImage
            int height = (existingSkin.getSkinData().length / 4 / 64);
            BufferedImage skinImage = imageDataToBufferedImage(existingSkin.getSkinData(), 64, height);

            // Create a new image with the ears texture over it
            BufferedImage newSkin = new BufferedImage(skinImage.getWidth(), skinImage.getHeight(), BufferedImage.TYPE_INT_ARGB);
            Graphics2D g = (Graphics2D) newSkin.getGraphics();
            g.drawImage(skinImage, 0, 0, null);
            g.drawImage(ears, 24, 0, null);

            // Turn the buffered image back into an array of bytes
            byte[] data = bufferedImageToImageData(newSkin);
            skinImage.flush();

            // Create a new skin object with the new infomation
            return new Skin(
                    existingSkin.getSkinOwner(),
                    existingSkin.getTextureUrl(),
                    data,
                    System.currentTimeMillis(),
                    true,
                    true
            );
        } catch (Exception ignored) {} // just ignore I guess

        return existingSkin;
    }

    @SuppressWarnings("ResultOfMethodCallIgnored")
    private static byte[] requestImage(String imageUrl, CapeProvider provider) throws Exception {
        BufferedImage image = null;

        // First see if we have a cached file. We also update the modification stamp so we know when the file was last used
        File imageFile = GeyserConnector.getInstance().getBootstrap().getConfigFolder().resolve("cache").resolve("images").resolve(UUID.nameUUIDFromBytes(imageUrl.getBytes()).toString() + ".png").toFile();
        if (imageFile.exists()) {
            try {
                GeyserConnector.getInstance().getLogger().debug("Reading cached image from file " + imageFile.getPath() + " for " + imageUrl);
                imageFile.setLastModified(System.currentTimeMillis());
                image = ImageIO.read(imageFile);
            } catch (IOException ignored) {}
        }

        // If no image we download it
        if (image == null) {
            image = downloadImage(imageUrl, provider);
            GeyserConnector.getInstance().getLogger().debug("Downloaded " + imageUrl);

            // Write to cache if we are allowed
            if (GeyserConnector.getInstance().getConfig().getCacheImages() > 0) {
                imageFile.getParentFile().mkdirs();
                try {
                    ImageIO.write(image, "png", imageFile);
                    GeyserConnector.getInstance().getLogger().debug("Writing cached skin to file " + imageFile.getPath() + " for " + imageUrl);
                } catch (IOException e) {
                    GeyserConnector.getInstance().getLogger().error("Failed to write cached skin to file " + imageFile.getPath() + " for " + imageUrl);
                }
            }
        }

        // if the requested image is a cape
        if (provider != null) {
            if (image.getWidth() > 64) {
                image = scale(image, 64, 32);
            }
        } else {
            // Very rarely, skins can be larger than Minecraft's default.
            // Bedrock will not render anything above a width of 128.
            if (image.getWidth() > 128) {
                image = scale(image, 128, image.getHeight() / (image.getWidth() / 128));
            }
        }

        byte[] data = bufferedImageToImageData(image);
        image.flush();
        return data;
    }

    /**
     * If a skull has a username but no textures, request them.
     * @param skullOwner the CompoundTag of the skull with no textures
     * @return a completable GameProfile with textures included
     */
    public static CompletableFuture<GameProfile> requestTexturesFromUsername(CompoundTag skullOwner) {
        return CompletableFuture.supplyAsync(() -> {
            Tag uuidTag = skullOwner.get("Id");
            String uuidToString = "";
            JsonNode node;
            GameProfile gameProfile = new GameProfile(UUID.randomUUID(), "");
            boolean retrieveUuidFromInternet = !(uuidTag instanceof IntArrayTag); // also covers null check

            if (!retrieveUuidFromInternet) {
                int[] uuidAsArray = ((IntArrayTag) uuidTag).getValue();
                // thank u viaversion
                UUID uuid = new UUID((long) uuidAsArray[0] << 32 | ((long) uuidAsArray[1] & 0xFFFFFFFFL),
                        (long) uuidAsArray[2] << 32 | ((long) uuidAsArray[3] & 0xFFFFFFFFL));
                retrieveUuidFromInternet = uuid.version() != 4;
                uuidToString = uuid.toString().replace("-", "");
            }

            try {
                if (retrieveUuidFromInternet) {
                    // Offline skin, or no present UUID
                    node = WebUtils.getJson("https://api.mojang.com/users/profiles/minecraft/" + skullOwner.get("Name").getValue());
                    JsonNode id = node.get("id");
                    if (id == null) {
                        GeyserConnector.getInstance().getLogger().debug("No UUID found in Mojang response for " + skullOwner.get("Name").getValue());
                        return null;
                    }
                    uuidToString = id.asText();
                }

                // Get textures from UUID
                node = WebUtils.getJson("https://sessionserver.mojang.com/session/minecraft/profile/" + uuidToString);
                List<GameProfile.Property> profileProperties = new ArrayList<>();
                JsonNode properties = node.get("properties");
                if (properties == null) {
                    GeyserConnector.getInstance().getLogger().debug("No properties found in Mojang response for " + uuidToString);
                    return null;
                }
                profileProperties.add(new GameProfile.Property("textures", node.get("properties").get(0).get("value").asText()));
                gameProfile.setProperties(profileProperties);
                return gameProfile;
            } catch (Exception e) {
                if (GeyserConnector.getInstance().getConfig().isDebugMode()) {
                    e.printStackTrace();
                }
                return null;
            }
        }, EXECUTOR_SERVICE);
    }

    private static BufferedImage downloadImage(String imageUrl, CapeProvider provider) throws IOException {
        if (provider == CapeProvider.FIVEZIG)
            return readFiveZigCape(imageUrl);

        HttpURLConnection con = (HttpURLConnection) new URL(imageUrl).openConnection();
        con.setRequestProperty("User-Agent", "Geyser-" + GeyserConnector.getInstance().getPlatformType().toString() + "/" + GeyserConnector.VERSION);

        BufferedImage image = ImageIO.read(con.getInputStream());
        if (image == null) throw new NullPointerException();
        return image;
    }

    private static BufferedImage readFiveZigCape(String url) throws IOException {
        JsonNode element = OBJECT_MAPPER.readTree(WebUtils.getBody(url));
        if (element != null && element.isObject()) {
            JsonNode capeElement = element.get("d");
            if (capeElement == null || capeElement.isNull()) return null;
            return ImageIO.read(new ByteArrayInputStream(Base64.getDecoder().decode(capeElement.textValue())));
        }
        return null;
    }

<<<<<<< HEAD
    public static BufferedImage scale(BufferedImage bufferedImage) {
        BufferedImage resized = new BufferedImage(bufferedImage.getWidth() / 2, bufferedImage.getHeight() / 2, BufferedImage.TYPE_INT_ARGB);
=======
    private static BufferedImage scale(BufferedImage bufferedImage, int newWidth, int newHeight) {
        BufferedImage resized = new BufferedImage(newWidth, newHeight, BufferedImage.TYPE_INT_ARGB);
>>>>>>> 58e2c7d7
        Graphics2D g2 = resized.createGraphics();
        g2.setRenderingHint(RenderingHints.KEY_INTERPOLATION, RenderingHints.VALUE_INTERPOLATION_BILINEAR);
        g2.drawImage(bufferedImage, 0, 0, newWidth, newHeight, null);
        g2.dispose();
        bufferedImage.flush();
        return resized;
    }

    /**
     * Get the RGBA int for a given index in some image data
     *
     * @param index Index to get
     * @param data Image data to find in
     * @return An int representing RGBA
     */
    private static int getRGBA(int index, byte[] data) {
        return (data[index] & 0xFF) << 16 | (data[index + 1] & 0xFF) << 8 |
                data[index + 2] & 0xFF | (data[index + 3] & 0xFF) << 24;
    }

    /**
     * Convert a byte[] to a BufferedImage
     *
     * @param imageData The byte[] to convert
     * @param imageWidth The width of the target image
     * @param imageHeight The height of the target image
     * @return The converted BufferedImage
     */
    public static BufferedImage imageDataToBufferedImage(byte[] imageData, int imageWidth, int imageHeight) {
        BufferedImage image = new BufferedImage(imageWidth, imageHeight, BufferedImage.TYPE_INT_ARGB);
        int index = 0;
        for (int y = 0; y < imageHeight; y++) {
            for (int x = 0; x < imageWidth; x++) {
                image.setRGB(x, y, getRGBA(index, imageData));
                index += 4;
            }
        }

        return image;
    }

    /**
     * Convert a BufferedImage to a byte[]
     *
     * @param image The BufferedImage to convert
     * @return The converted byte[]
     */
    public static byte[] bufferedImageToImageData(BufferedImage image) {
        ByteArrayOutputStream outputStream = new ByteArrayOutputStream(image.getWidth() * 4 + image.getHeight() * 4);
        for (int y = 0; y < image.getHeight(); y++) {
            for (int x = 0; x < image.getWidth(); x++) {
                int rgba = image.getRGB(x, y);
                outputStream.write((rgba >> 16) & 0xFF);
                outputStream.write((rgba >> 8) & 0xFF);
                outputStream.write(rgba & 0xFF);
                outputStream.write((rgba >> 24) & 0xFF);
            }
        }
        return outputStream.toByteArray();
    }

    public static <T> T getOrDefault(CompletableFuture<T> future, T defaultValue, int timeoutInSeconds) {
        try {
            return future.get(timeoutInSeconds, TimeUnit.SECONDS);
        } catch (Exception ignored) {}
        return defaultValue;
    }

    @AllArgsConstructor
    @Getter
    public static class SkinAndCape {
        private final Skin skin;
        private final Cape cape;
    }

    @AllArgsConstructor
    @Getter
    public static class Skin {
        private UUID skinOwner;
        private final String textureUrl;
        private final byte[] skinData;
        private final long requestedOn;
        private boolean updated;
        private boolean ears;

        private Skin(long requestedOn, String textureUrl, byte[] skinData) {
            this.requestedOn = requestedOn;
            this.textureUrl = textureUrl;
            this.skinData = skinData;
        }
    }

    @AllArgsConstructor
    @Getter
    public static class Cape {
        private final String textureUrl;
        private final String capeId;
        private final byte[] capeData;
        private final long requestedOn;
        private final boolean failed;
    }

    @AllArgsConstructor
    @Getter
    public static class SkinGeometry {
        private final String geometryName;
        private final String geometryData;
        private final boolean failed;

        /**
         * Generate generic geometry
         *
         * @param isSlim Should it be the alex model
         * @return The generic geometry object
         */
        public static SkinGeometry getLegacy(boolean isSlim) {
            return new SkinProvider.SkinGeometry("{\"geometry\" :{\"default\" :\"geometry.humanoid.custom" + (isSlim ? "Slim" : "") + "\"}}", "", true);
        }

        /**
         * Generate basic geometry with ears
         *
         * @param isSlim Should it be the alex model
         * @return The generated geometry for the ears model
         */
        public static SkinGeometry getEars(boolean isSlim) {
            return new SkinProvider.SkinGeometry("{\"geometry\" :{\"default\" :\"geometry.humanoid.ears" + (isSlim ? "Slim" : "") + "\"}}", (isSlim ? EARS_GEOMETRY_SLIM : EARS_GEOMETRY), false);
        }
    }

    /*
     * Sorted by 'priority'
     */
    @AllArgsConstructor
    @NoArgsConstructor
    @Getter
    public enum CapeProvider {
        MINECRAFT,
        OPTIFINE("https://optifine.net/capes/%s.png", CapeUrlType.USERNAME),
        LABYMOD("https://dl.labymod.net/capes/%s", CapeUrlType.UUID_DASHED),
        FIVEZIG("https://textures.5zigreborn.eu/profile/%s", CapeUrlType.UUID_DASHED),
        MINECRAFTCAPES("https://minecraftcapes.net/profile/%s/cape", CapeUrlType.UUID);

        public static final CapeProvider[] VALUES = Arrays.copyOfRange(values(), 1, 5);
        private String url;
        private CapeUrlType type;

        public String getUrlFor(String type) {
            return String.format(url, type);
        }

        public String getUrlFor(UUID uuid, String username) {
            return getUrlFor(toRequestedType(type, uuid, username));
        }

        public static String toRequestedType(CapeUrlType type, UUID uuid, String username) {
            switch (type) {
                case UUID: return uuid.toString().replace("-", "");
                case UUID_DASHED: return uuid.toString();
                default: return username;
            }
        }
    }

    public enum CapeUrlType {
        USERNAME,
        UUID,
        UUID_DASHED
    }

    /*
     * Sorted by 'priority'
     */
    @AllArgsConstructor
    @NoArgsConstructor
    @Getter
    public enum EarsProvider {
        MINECRAFTCAPES("https://minecraftcapes.net/profile/%s/ears", CapeUrlType.UUID);

        public static final EarsProvider[] VALUES = values();
        private String url;
        private CapeUrlType type;

        public String getUrlFor(String type) {
            return String.format(url, type);
        }

        public String getUrlFor(UUID uuid, String username) {
            return getUrlFor(toRequestedType(type, uuid, username));
        }

        public static String toRequestedType(CapeUrlType type, UUID uuid, String username) {
            switch (type) {
                case UUID: return uuid.toString().replace("-", "");
                case UUID_DASHED: return uuid.toString();
                default: return username;
            }
        }
    }
}<|MERGE_RESOLUTION|>--- conflicted
+++ resolved
@@ -504,13 +504,8 @@
         return null;
     }
 
-<<<<<<< HEAD
-    public static BufferedImage scale(BufferedImage bufferedImage) {
-        BufferedImage resized = new BufferedImage(bufferedImage.getWidth() / 2, bufferedImage.getHeight() / 2, BufferedImage.TYPE_INT_ARGB);
-=======
-    private static BufferedImage scale(BufferedImage bufferedImage, int newWidth, int newHeight) {
+    public static BufferedImage scale(BufferedImage bufferedImage, int newWidth, int newHeight) {
         BufferedImage resized = new BufferedImage(newWidth, newHeight, BufferedImage.TYPE_INT_ARGB);
->>>>>>> 58e2c7d7
         Graphics2D g2 = resized.createGraphics();
         g2.setRenderingHint(RenderingHints.KEY_INTERPOLATION, RenderingHints.VALUE_INTERPOLATION_BILINEAR);
         g2.drawImage(bufferedImage, 0, 0, newWidth, newHeight, null);
