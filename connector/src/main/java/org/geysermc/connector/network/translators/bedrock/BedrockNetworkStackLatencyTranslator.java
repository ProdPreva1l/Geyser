/*
 * Copyright (c) 2019-2020 GeyserMC. http://geysermc.org
 *
 * Permission is hereby granted, free of charge, to any person obtaining a copy
 * of this software and associated documentation files (the "Software"), to deal
 * in the Software without restriction, including without limitation the rights
 * to use, copy, modify, merge, publish, distribute, sublicense, and/or sell
 * copies of the Software, and to permit persons to whom the Software is
 * furnished to do so, subject to the following conditions:
 *
 * The above copyright notice and this permission notice shall be included in
 * all copies or substantial portions of the Software.
 *
 * THE SOFTWARE IS PROVIDED "AS IS", WITHOUT WARRANTY OF ANY KIND, EXPRESS OR
 * IMPLIED, INCLUDING BUT NOT LIMITED TO THE WARRANTIES OF MERCHANTABILITY,
 * FITNESS FOR A PARTICULAR PURPOSE AND NONINFRINGEMENT. IN NO EVENT SHALL THE
 * AUTHORS OR COPYRIGHT HOLDERS BE LIABLE FOR ANY CLAIM, DAMAGES OR OTHER
 * LIABILITY, WHETHER IN AN ACTION OF CONTRACT, TORT OR OTHERWISE, ARISING FROM,
 * OUT OF OR IN CONNECTION WITH THE SOFTWARE OR THE USE OR OTHER DEALINGS IN
 * THE SOFTWARE.
 *
 * @author GeyserMC
 * @link https://github.com/GeyserMC/Geyser
 */

package org.geysermc.connector.network.translators.bedrock;

import com.github.steveice10.mc.protocol.packet.ingame.client.ClientKeepAlivePacket;
import com.nukkitx.protocol.bedrock.packet.NetworkStackLatencyPacket;
import com.nukkitx.protocol.bedrock.packet.UpdateAttributesPacket;
import org.geysermc.connector.entity.attribute.Attribute;
import org.geysermc.connector.entity.attribute.AttributeType;
import org.geysermc.connector.network.session.GeyserSession;
import org.geysermc.connector.network.translators.PacketTranslator;
import org.geysermc.connector.network.translators.Translator;
<<<<<<< HEAD
import org.geysermc.connector.utils.AttributeUtils;

import java.util.Collections;
import java.util.concurrent.TimeUnit;
=======
import org.geysermc.floodgate.util.DeviceOS;
>>>>>>> 988fd66a

/**
 * Used to send the keep alive packet back to the server
 */
@Translator(packet = NetworkStackLatencyPacket.class)
public class BedrockNetworkStackLatencyTranslator extends PacketTranslator<NetworkStackLatencyPacket> {

    @Override
    public void translate(NetworkStackLatencyPacket packet, GeyserSession session) {
<<<<<<< HEAD
        if (packet.getTimestamp() > 0) {
            // The client sends a timestamp back but it's rounded and therefore unreliable when we need the exact number
            ClientKeepAlivePacket keepAlivePacket = new ClientKeepAlivePacket(session.getLastKeepAliveTimestamp());
            session.sendDownstreamPacket(keepAlivePacket);
            return;
        }

        // Hack to fix the url image loading bug
        UpdateAttributesPacket attributesPacket = new UpdateAttributesPacket();
        attributesPacket.setRuntimeEntityId(session.getPlayerEntity().getGeyserId());

        Attribute attribute = session.getPlayerEntity().getAttributes().get(AttributeType.EXPERIENCE_LEVEL);
        if (attribute != null) {
            attributesPacket.setAttributes(Collections.singletonList(AttributeUtils.getBedrockAttribute(attribute)));
        } else {
            attributesPacket.setAttributes(Collections.singletonList(AttributeUtils.getBedrockAttribute(AttributeType.EXPERIENCE_LEVEL.getAttribute(0))));
        }

        session.getConnector().getGeneralThreadPool().schedule(
                () -> session.sendUpstreamPacket(attributesPacket),
                500, TimeUnit.MILLISECONDS);
=======
        long pingId;
        // so apparently, as of 1.16.200
        // PS4 divides the network stack latency timestamp FOR US!!!
        // WTF
        if (session.getClientData().getDeviceOS().equals(DeviceOS.NX)) {
            // Ignore the weird DeviceOS, our order is wrong and will be fixed in Floodgate 2.0
            pingId = packet.getTimestamp();
        } else {
            pingId = packet.getTimestamp() / 1000;
        }
        session.sendDownstreamPacket(new ClientKeepAlivePacket(pingId));
>>>>>>> 988fd66a
    }
}<|MERGE_RESOLUTION|>--- conflicted
+++ resolved
@@ -33,14 +33,11 @@
 import org.geysermc.connector.network.session.GeyserSession;
 import org.geysermc.connector.network.translators.PacketTranslator;
 import org.geysermc.connector.network.translators.Translator;
-<<<<<<< HEAD
 import org.geysermc.connector.utils.AttributeUtils;
+import org.geysermc.floodgate.util.DeviceOs;
 
 import java.util.Collections;
 import java.util.concurrent.TimeUnit;
-=======
-import org.geysermc.floodgate.util.DeviceOS;
->>>>>>> 988fd66a
 
 /**
  * Used to send the keep alive packet back to the server
@@ -50,10 +47,20 @@
 
     @Override
     public void translate(NetworkStackLatencyPacket packet, GeyserSession session) {
-<<<<<<< HEAD
+        long pingId;
+        // so apparently, as of 1.16.200
+        // PS4 divides the network stack latency timestamp FOR US!!!
+        // WTF
+        if (session.getClientData().getDeviceOs().equals(DeviceOs.PS4)) {
+            // Ignore the weird DeviceOS, our order is wrong and will be fixed in Floodgate 2.0
+            pingId = packet.getTimestamp();
+        } else {
+            pingId = packet.getTimestamp() / 1000;
+        }
+
+        // negative timestamps are used as hack to fix the url image loading bug
         if (packet.getTimestamp() > 0) {
-            // The client sends a timestamp back but it's rounded and therefore unreliable when we need the exact number
-            ClientKeepAlivePacket keepAlivePacket = new ClientKeepAlivePacket(session.getLastKeepAliveTimestamp());
+            ClientKeepAlivePacket keepAlivePacket = new ClientKeepAlivePacket(pingId);
             session.sendDownstreamPacket(keepAlivePacket);
             return;
         }
@@ -72,18 +79,5 @@
         session.getConnector().getGeneralThreadPool().schedule(
                 () -> session.sendUpstreamPacket(attributesPacket),
                 500, TimeUnit.MILLISECONDS);
-=======
-        long pingId;
-        // so apparently, as of 1.16.200
-        // PS4 divides the network stack latency timestamp FOR US!!!
-        // WTF
-        if (session.getClientData().getDeviceOS().equals(DeviceOS.NX)) {
-            // Ignore the weird DeviceOS, our order is wrong and will be fixed in Floodgate 2.0
-            pingId = packet.getTimestamp();
-        } else {
-            pingId = packet.getTimestamp() / 1000;
-        }
-        session.sendDownstreamPacket(new ClientKeepAlivePacket(pingId));
->>>>>>> 988fd66a
     }
 }