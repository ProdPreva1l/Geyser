/*
 * Copyright (c) 2019-2020 GeyserMC. http://geysermc.org
 *
 * Permission is hereby granted, free of charge, to any person obtaining a copy
 * of this software and associated documentation files (the "Software"), to deal
 * in the Software without restriction, including without limitation the rights
 * to use, copy, modify, merge, publish, distribute, sublicense, and/or sell
 * copies of the Software, and to permit persons to whom the Software is
 * furnished to do so, subject to the following conditions:
 *
 * The above copyright notice and this permission notice shall be included in
 * all copies or substantial portions of the Software.
 *
 * THE SOFTWARE IS PROVIDED "AS IS", WITHOUT WARRANTY OF ANY KIND, EXPRESS OR
 * IMPLIED, INCLUDING BUT NOT LIMITED TO THE WARRANTIES OF MERCHANTABILITY,
 * FITNESS FOR A PARTICULAR PURPOSE AND NONINFRINGEMENT. IN NO EVENT SHALL THE
 * AUTHORS OR COPYRIGHT HOLDERS BE LIABLE FOR ANY CLAIM, DAMAGES OR OTHER
 * LIABILITY, WHETHER IN AN ACTION OF CONTRACT, TORT OR OTHERWISE, ARISING FROM,
 * OUT OF OR IN CONNECTION WITH THE SOFTWARE OR THE USE OR OTHER DEALINGS IN
 * THE SOFTWARE.
 *
 * @author GeyserMC
 * @link https://github.com/GeyserMC/Geyser
 */

package org.geysermc.connector.network.translators.java.world;

import com.github.steveice10.mc.protocol.data.game.chunk.Chunk;
import com.github.steveice10.mc.protocol.data.game.world.block.BlockState;
import com.github.steveice10.mc.protocol.packet.ingame.server.world.ServerChunkDataPacket;
import com.nukkitx.math.vector.Vector3i;
import com.nukkitx.network.VarInts;
import com.nukkitx.protocol.bedrock.packet.LevelChunkPacket;
<<<<<<< HEAD
import com.nukkitx.protocol.bedrock.packet.NetworkChunkPublisherUpdatePacket;

=======
>>>>>>> 09e4bbd8
import io.netty.buffer.ByteBuf;
import io.netty.buffer.Unpooled;

import org.geysermc.connector.GeyserConnector;
import org.geysermc.connector.network.session.GeyserSession;
import org.geysermc.connector.network.translators.BiomeTranslator;
import org.geysermc.connector.network.translators.PacketTranslator;
import org.geysermc.connector.utils.ChunkUtils;
import org.geysermc.connector.world.chunk.ChunkSection;

public class JavaChunkDataTranslator extends PacketTranslator<ServerChunkDataPacket> {

    @Override
    public void translate(ServerChunkDataPacket packet, GeyserSession session) {
<<<<<<< HEAD
        GeyserConnector.getInstance().getGeneralThreadPool().execute(() -> {
            Vector2i chunkPos = session.getLastChunkPosition();
            Vector3f position = session.getPlayerEntity().getPosition();
            Vector2i newChunkPos = Vector2i.from(position.getFloorX() >> 4, position.getFloorZ() >> 4);

            if (chunkPos == null || !chunkPos.equals(newChunkPos)) {
                NetworkChunkPublisherUpdatePacket chunkPublisherUpdatePacket = new NetworkChunkPublisherUpdatePacket();
                chunkPublisherUpdatePacket.setPosition(position.toInt());
                chunkPublisherUpdatePacket.setRadius(session.getRenderDistance() << 4);
                session.getUpstream().sendPacket(chunkPublisherUpdatePacket);

                session.setLastChunkPosition(newChunkPos);
            }

=======
        // Not sure if this is safe or not, however without this the client usually times out
        Geyser.getConnector().getGeneralThreadPool().execute(() -> {
>>>>>>> 09e4bbd8
            try {
                if (packet.getColumn().getBiomeData() != null) { //Full chunk
                    ChunkUtils.ChunkData chunkData = ChunkUtils.translateToBedrock(packet.getColumn());
                    ByteBuf byteBuf = Unpooled.buffer(32);
                    ChunkSection[] sections = chunkData.sections;

                    int sectionCount = sections.length - 1;
                    while (sectionCount >= 0 && sections[sectionCount].isEmpty()) {
                        sectionCount--;
                    }
                    sectionCount++;

                    for (int i = 0; i < sectionCount; i++) {
                        ChunkSection section = chunkData.sections[i];
                        section.writeToNetwork(byteBuf);
                    }

                    byte[] bedrockBiome = BiomeTranslator.toBedrockBiome(packet.getColumn().getBiomeData());

                    byteBuf.writeBytes(bedrockBiome); // Biomes - 256 bytes
                    byteBuf.writeByte(0); // Border blocks - Edu edition only
                    VarInts.writeUnsignedInt(byteBuf, 0); // extra data length, 0 for now

                    byte[] payload = new byte[byteBuf.writerIndex()];
                    byteBuf.readBytes(payload);

                    LevelChunkPacket levelChunkPacket = new LevelChunkPacket();
                    levelChunkPacket.setSubChunksLength(sectionCount);
                    levelChunkPacket.setCachingEnabled(false);
                    levelChunkPacket.setChunkX(packet.getColumn().getX());
                    levelChunkPacket.setChunkZ(packet.getColumn().getZ());
                    levelChunkPacket.setData(payload);
                    session.getUpstream().sendPacket(levelChunkPacket);
                } else {
                    final int xOffset = packet.getColumn().getX() << 4;
                    final int zOffset = packet.getColumn().getZ() << 4;
                    Chunk[] chunks = packet.getColumn().getChunks();
                    for (int i = 0; i < chunks.length; i++) {
                        Chunk chunk = chunks[i];
                        if (chunk == null) continue;
                        final int yOffset = i * 16;
                        for (int x = 0; x < 16; x++) {
                            for (int y = 0; y < 16; y++) {
                                for (int z = 0; z < 16; z++) {
                                    BlockState blockState = chunk.get(x, y, z);
                                    Vector3i pos = Vector3i.from(
                                            x + xOffset,
                                            y + yOffset,
                                            z + zOffset);
                                    ChunkUtils.updateBlock(session, blockState, pos);
                                }
                            }
                        }
                    }
                }
            } catch (Exception ex) {
                ex.printStackTrace();
            }
        });
    }
}<|MERGE_RESOLUTION|>--- conflicted
+++ resolved
@@ -31,11 +31,7 @@
 import com.nukkitx.math.vector.Vector3i;
 import com.nukkitx.network.VarInts;
 import com.nukkitx.protocol.bedrock.packet.LevelChunkPacket;
-<<<<<<< HEAD
-import com.nukkitx.protocol.bedrock.packet.NetworkChunkPublisherUpdatePacket;
 
-=======
->>>>>>> 09e4bbd8
 import io.netty.buffer.ByteBuf;
 import io.netty.buffer.Unpooled;
 
@@ -50,25 +46,8 @@
 
     @Override
     public void translate(ServerChunkDataPacket packet, GeyserSession session) {
-<<<<<<< HEAD
+        // Not sure if this is safe or not, however without this the client usually times out
         GeyserConnector.getInstance().getGeneralThreadPool().execute(() -> {
-            Vector2i chunkPos = session.getLastChunkPosition();
-            Vector3f position = session.getPlayerEntity().getPosition();
-            Vector2i newChunkPos = Vector2i.from(position.getFloorX() >> 4, position.getFloorZ() >> 4);
-
-            if (chunkPos == null || !chunkPos.equals(newChunkPos)) {
-                NetworkChunkPublisherUpdatePacket chunkPublisherUpdatePacket = new NetworkChunkPublisherUpdatePacket();
-                chunkPublisherUpdatePacket.setPosition(position.toInt());
-                chunkPublisherUpdatePacket.setRadius(session.getRenderDistance() << 4);
-                session.getUpstream().sendPacket(chunkPublisherUpdatePacket);
-
-                session.setLastChunkPosition(newChunkPos);
-            }
-
-=======
-        // Not sure if this is safe or not, however without this the client usually times out
-        Geyser.getConnector().getGeneralThreadPool().execute(() -> {
->>>>>>> 09e4bbd8
             try {
                 if (packet.getColumn().getBiomeData() != null) { //Full chunk
                     ChunkUtils.ChunkData chunkData = ChunkUtils.translateToBedrock(packet.getColumn());
