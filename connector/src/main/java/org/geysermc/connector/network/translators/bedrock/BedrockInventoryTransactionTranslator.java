/*
 * Copyright (c) 2019-2020 GeyserMC. http://geysermc.org
 *
 * Permission is hereby granted, free of charge, to any person obtaining a copy
 * of this software and associated documentation files (the "Software"), to deal
 * in the Software without restriction, including without limitation the rights
 * to use, copy, modify, merge, publish, distribute, sublicense, and/or sell
 * copies of the Software, and to permit persons to whom the Software is
 * furnished to do so, subject to the following conditions:
 *
 * The above copyright notice and this permission notice shall be included in
 * all copies or substantial portions of the Software.
 *
 * THE SOFTWARE IS PROVIDED "AS IS", WITHOUT WARRANTY OF ANY KIND, EXPRESS OR
 * IMPLIED, INCLUDING BUT NOT LIMITED TO THE WARRANTIES OF MERCHANTABILITY,
 * FITNESS FOR A PARTICULAR PURPOSE AND NONINFRINGEMENT. IN NO EVENT SHALL THE
 * AUTHORS OR COPYRIGHT HOLDERS BE LIABLE FOR ANY CLAIM, DAMAGES OR OTHER
 * LIABILITY, WHETHER IN AN ACTION OF CONTRACT, TORT OR OTHERWISE, ARISING FROM,
 * OUT OF OR IN CONNECTION WITH THE SOFTWARE OR THE USE OR OTHER DEALINGS IN
 * THE SOFTWARE.
 *
 * @author GeyserMC
 * @link https://github.com/GeyserMC/Geyser
 */

package org.geysermc.connector.network.translators.bedrock;

import com.github.steveice10.mc.protocol.data.game.world.block.BlockState;
import com.github.steveice10.mc.protocol.packet.ingame.client.player.ClientPlayerPlaceBlockPacket;
<<<<<<< HEAD
=======
import org.geysermc.connector.entity.Entity;
import org.geysermc.connector.entity.ItemFrameEntity;
import org.geysermc.connector.inventory.Inventory;
import org.geysermc.connector.network.session.GeyserSession;
import org.geysermc.connector.network.translators.PacketTranslator;
import org.geysermc.connector.network.translators.Translator;
import org.geysermc.connector.network.translators.Translators;
import org.geysermc.connector.network.translators.block.BlockTranslator;
import org.geysermc.connector.network.translators.item.ItemTranslator;
import org.geysermc.connector.utils.InventoryUtils;

import com.nukkitx.math.vector.Vector3f;
>>>>>>> 98460583
import com.github.steveice10.mc.protocol.data.game.entity.metadata.Position;
import com.github.steveice10.mc.protocol.data.game.entity.player.GameMode;
import com.github.steveice10.mc.protocol.data.game.entity.player.Hand;
import com.github.steveice10.mc.protocol.data.game.entity.player.InteractAction;
import com.github.steveice10.mc.protocol.data.game.entity.player.PlayerAction;
import com.github.steveice10.mc.protocol.data.game.world.block.BlockFace;
import com.github.steveice10.mc.protocol.packet.ingame.client.player.ClientPlayerActionPacket;
import com.github.steveice10.mc.protocol.packet.ingame.client.player.ClientPlayerInteractEntityPacket;
import com.github.steveice10.mc.protocol.packet.ingame.client.player.ClientPlayerUseItemPacket;
import com.nukkitx.math.vector.Vector3i;
import com.nukkitx.math.vector.Vector3f;
import com.nukkitx.protocol.bedrock.data.LevelEventType;
import com.nukkitx.protocol.bedrock.packet.InventoryTransactionPacket;

import com.nukkitx.protocol.bedrock.packet.LevelEventPacket;
import org.geysermc.connector.entity.Entity;
import org.geysermc.connector.inventory.Inventory;
import org.geysermc.connector.network.session.GeyserSession;
import org.geysermc.connector.network.translators.PacketTranslator;
import org.geysermc.connector.network.translators.Translator;
import org.geysermc.connector.network.translators.Translators;
import org.geysermc.connector.network.translators.item.ItemEntry;
import org.geysermc.connector.network.translators.item.ItemTranslator;
import org.geysermc.connector.network.translators.sound.EntitySoundInteractionHandler;
import org.geysermc.connector.network.translators.world.block.BlockTranslator;
import org.geysermc.connector.utils.InventoryUtils;

@Translator(packet = InventoryTransactionPacket.class)
public class BedrockInventoryTransactionTranslator extends PacketTranslator<InventoryTransactionPacket> {

    @Override
    public void translate(InventoryTransactionPacket packet, GeyserSession session) {
        switch (packet.getTransactionType()) {
            case NORMAL:
                Inventory inventory = session.getInventoryCache().getOpenInventory();
                if (inventory == null) inventory = session.getInventory();
                Translators.getInventoryTranslators().get(inventory.getWindowType()).translateActions(session, inventory, packet.getActions());
                break;
            case INVENTORY_MISMATCH:
                Inventory inv = session.getInventoryCache().getOpenInventory();
                if (inv == null) inv = session.getInventory();
                Translators.getInventoryTranslators().get(inv.getWindowType()).updateInventory(session, inv);
                InventoryUtils.updateCursor(session);
                break;
            case ITEM_USE:
                switch (packet.getActionType()) {
                    case 0:

                        // Bedrock sends block interact code for a Java entity so we send entity code back to Java
                        if (BlockTranslator.isItemFrame(packet.getBlockRuntimeId()) &&
                                session.getEntityCache().getEntityByJavaId(ItemFrameEntity.getItemFrameEntityId(session, packet.getBlockPosition())) != null) {
                            Vector3f vector = packet.getClickPosition();
                            ClientPlayerInteractEntityPacket interactPacket = new ClientPlayerInteractEntityPacket((int) ItemFrameEntity.getItemFrameEntityId(session, packet.getBlockPosition()),
                                    InteractAction.INTERACT, Hand.MAIN_HAND);
                            ClientPlayerInteractEntityPacket interactAtPacket = new ClientPlayerInteractEntityPacket((int) ItemFrameEntity.getItemFrameEntityId(session, packet.getBlockPosition()),
                                    InteractAction.INTERACT_AT, vector.getX(), vector.getY(), vector.getZ(), Hand.MAIN_HAND);
                            session.getDownstream().getSession().send(interactPacket);
                            session.getDownstream().getSession().send(interactAtPacket);
                            break;
                        }

                        ClientPlayerPlaceBlockPacket blockPacket = new ClientPlayerPlaceBlockPacket(
                                new Position(packet.getBlockPosition().getX(), packet.getBlockPosition().getY(), packet.getBlockPosition().getZ()),
                                BlockFace.values()[packet.getFace()],
                                Hand.MAIN_HAND,
                                packet.getClickPosition().getX(), packet.getClickPosition().getY(), packet.getClickPosition().getZ(),
                                false);
                        session.getDownstream().getSession().send(blockPacket);
                        Vector3i blockPos = packet.getBlockPosition();
                        // TODO: Find a better way to do this?
                        switch (packet.getFace()) {
                            case 0:
                                blockPos = blockPos.sub(0, 1, 0);
                                break;
                            case 1:
                                blockPos = blockPos.add(0, 1, 0);
                                break;
                            case 2:
                                blockPos = blockPos.sub(0, 0, 1);
                                break;
                            case 3:
                                blockPos = blockPos.add(0, 0, 1);
                                break;
                            case 4:
                                blockPos = blockPos.sub(1, 0, 0);
                                break;
                            case 5:
                                blockPos = blockPos.add(1, 0, 0);
                                break;
                        }
                        ItemEntry handItem = Translators.getItemTranslator().getItem(packet.getItemInHand());
                        if (handItem.isBlock()) {
                            session.setLastBlockPlacePosition(blockPos);
                            session.setLastBlockPlacedId(handItem.getJavaIdentifier());
                        }
                        session.setLastInteractionPosition(packet.getBlockPosition());
                        session.setInteracting(true);
                        break;
                    case 1:
                        if (session.getInventory().getItem(session.getInventory().getHeldItemSlot() + 36).getId() == ItemTranslator.SHIELD) {
                            break;
                        } // Handled in Entity.java
                        ClientPlayerUseItemPacket useItemPacket = new ClientPlayerUseItemPacket(Hand.MAIN_HAND);
                        session.getDownstream().getSession().send(useItemPacket);
                        break;
                    case 2:
<<<<<<< HEAD
                        BlockState blockState = session.getConnector().getWorldManager().getBlockAt(session, packet.getBlockPosition().getX(), packet.getBlockPosition().getY(), packet.getBlockPosition().getZ());
                        double blockHardness = BlockTranslator.JAVA_RUNTIME_ID_TO_HARDNESS.get(blockState.getId());
                        if (session.getGameMode() == GameMode.CREATIVE || (session.getConnector().getConfig().isCacheChunks() && blockHardness == 0)) {
                            session.setLastBlockPlacedId(null);
                            session.setLastBlockPlacePosition(null);

                            LevelEventPacket blockBreakPacket = new LevelEventPacket();
                            blockBreakPacket.setType(LevelEventType.DESTROY);
                            blockBreakPacket.setPosition(packet.getBlockPosition().toFloat());
                            blockBreakPacket.setData(BlockTranslator.getBedrockBlockId(blockState));
                            session.getUpstream().sendPacket(blockBreakPacket);
                        }
=======

                        if (ItemFrameEntity.positionContainsItemFrame(session, packet.getBlockPosition()) &&
                                session.getEntityCache().getEntityByJavaId(ItemFrameEntity.getItemFrameEntityId(session, packet.getBlockPosition())) != null) {
                            ClientPlayerInteractEntityPacket attackPacket = new ClientPlayerInteractEntityPacket((int) ItemFrameEntity.getItemFrameEntityId(session, packet.getBlockPosition()),
                                    InteractAction.ATTACK);
                            session.getDownstream().getSession().send(attackPacket);
                            break;
                        }

>>>>>>> 98460583
                        PlayerAction action = session.getGameMode() == GameMode.CREATIVE ? PlayerAction.START_DIGGING : PlayerAction.FINISH_DIGGING;
                        Position pos = new Position(packet.getBlockPosition().getX(), packet.getBlockPosition().getY(), packet.getBlockPosition().getZ());
                        ClientPlayerActionPacket breakPacket = new ClientPlayerActionPacket(action, pos, BlockFace.values()[packet.getFace()]);
                        session.getDownstream().getSession().send(breakPacket);
                        break;
                }
                break;
            case ITEM_RELEASE:
                if (packet.getActionType() == 0) {
                    // Followed to the Minecraft Protocol specification outlined at wiki.vg
                    ClientPlayerActionPacket releaseItemPacket = new ClientPlayerActionPacket(PlayerAction.RELEASE_USE_ITEM, new Position(0,0,0),
                            BlockFace.DOWN);
                    session.getDownstream().getSession().send(releaseItemPacket);
                }
                break;
            case ITEM_USE_ON_ENTITY:
                Entity entity = session.getEntityCache().getEntityByGeyserId(packet.getRuntimeEntityId());
                if (entity == null)
                    return;

                //https://wiki.vg/Protocol#Interact_Entity
                switch (packet.getActionType()) {
                    case 0: //Interact
                        Vector3f vector = packet.getClickPosition();
                        ClientPlayerInteractEntityPacket interactPacket = new ClientPlayerInteractEntityPacket((int) entity.getEntityId(),
                                InteractAction.INTERACT, Hand.MAIN_HAND);
                        ClientPlayerInteractEntityPacket interactAtPacket = new ClientPlayerInteractEntityPacket((int) entity.getEntityId(),
                                InteractAction.INTERACT_AT, vector.getX(), vector.getY(), vector.getZ(), Hand.MAIN_HAND);
                        session.getDownstream().getSession().send(interactPacket);
                        session.getDownstream().getSession().send(interactAtPacket);

                        EntitySoundInteractionHandler.handleEntityInteraction(session, vector, entity);
                        break;
                    case 1: //Attack
                        ClientPlayerInteractEntityPacket attackPacket = new ClientPlayerInteractEntityPacket((int) entity.getEntityId(),
                                InteractAction.ATTACK);
                        session.getDownstream().getSession().send(attackPacket);
                        break;
                }
                break;
        }
    }
}<|MERGE_RESOLUTION|>--- conflicted
+++ resolved
@@ -25,23 +25,6 @@
 
 package org.geysermc.connector.network.translators.bedrock;
 
-import com.github.steveice10.mc.protocol.data.game.world.block.BlockState;
-import com.github.steveice10.mc.protocol.packet.ingame.client.player.ClientPlayerPlaceBlockPacket;
-<<<<<<< HEAD
-=======
-import org.geysermc.connector.entity.Entity;
-import org.geysermc.connector.entity.ItemFrameEntity;
-import org.geysermc.connector.inventory.Inventory;
-import org.geysermc.connector.network.session.GeyserSession;
-import org.geysermc.connector.network.translators.PacketTranslator;
-import org.geysermc.connector.network.translators.Translator;
-import org.geysermc.connector.network.translators.Translators;
-import org.geysermc.connector.network.translators.block.BlockTranslator;
-import org.geysermc.connector.network.translators.item.ItemTranslator;
-import org.geysermc.connector.utils.InventoryUtils;
-
-import com.nukkitx.math.vector.Vector3f;
->>>>>>> 98460583
 import com.github.steveice10.mc.protocol.data.game.entity.metadata.Position;
 import com.github.steveice10.mc.protocol.data.game.entity.player.GameMode;
 import com.github.steveice10.mc.protocol.data.game.entity.player.Hand;
@@ -50,14 +33,17 @@
 import com.github.steveice10.mc.protocol.data.game.world.block.BlockFace;
 import com.github.steveice10.mc.protocol.packet.ingame.client.player.ClientPlayerActionPacket;
 import com.github.steveice10.mc.protocol.packet.ingame.client.player.ClientPlayerInteractEntityPacket;
+import com.github.steveice10.mc.protocol.packet.ingame.client.player.ClientPlayerPlaceBlockPacket;
 import com.github.steveice10.mc.protocol.packet.ingame.client.player.ClientPlayerUseItemPacket;
+import com.github.steveice10.mc.protocol.data.game.world.block.BlockState;
 import com.nukkitx.math.vector.Vector3i;
 import com.nukkitx.math.vector.Vector3f;
 import com.nukkitx.protocol.bedrock.data.LevelEventType;
+import com.nukkitx.protocol.bedrock.packet.LevelEventPacket;
 import com.nukkitx.protocol.bedrock.packet.InventoryTransactionPacket;
 
-import com.nukkitx.protocol.bedrock.packet.LevelEventPacket;
 import org.geysermc.connector.entity.Entity;
+import org.geysermc.connector.entity.ItemFrameEntity;
 import org.geysermc.connector.inventory.Inventory;
 import org.geysermc.connector.network.session.GeyserSession;
 import org.geysermc.connector.network.translators.PacketTranslator;
@@ -148,7 +134,6 @@
                         session.getDownstream().getSession().send(useItemPacket);
                         break;
                     case 2:
-<<<<<<< HEAD
                         BlockState blockState = session.getConnector().getWorldManager().getBlockAt(session, packet.getBlockPosition().getX(), packet.getBlockPosition().getY(), packet.getBlockPosition().getZ());
                         double blockHardness = BlockTranslator.JAVA_RUNTIME_ID_TO_HARDNESS.get(blockState.getId());
                         if (session.getGameMode() == GameMode.CREATIVE || (session.getConnector().getConfig().isCacheChunks() && blockHardness == 0)) {
@@ -161,7 +146,6 @@
                             blockBreakPacket.setData(BlockTranslator.getBedrockBlockId(blockState));
                             session.getUpstream().sendPacket(blockBreakPacket);
                         }
-=======
 
                         if (ItemFrameEntity.positionContainsItemFrame(session, packet.getBlockPosition()) &&
                                 session.getEntityCache().getEntityByJavaId(ItemFrameEntity.getItemFrameEntityId(session, packet.getBlockPosition())) != null) {
@@ -171,7 +155,6 @@
                             break;
                         }
 
->>>>>>> 98460583
                         PlayerAction action = session.getGameMode() == GameMode.CREATIVE ? PlayerAction.START_DIGGING : PlayerAction.FINISH_DIGGING;
                         Position pos = new Position(packet.getBlockPosition().getX(), packet.getBlockPosition().getY(), packet.getBlockPosition().getZ());
                         ClientPlayerActionPacket breakPacket = new ClientPlayerActionPacket(action, pos, BlockFace.values()[packet.getFace()]);
