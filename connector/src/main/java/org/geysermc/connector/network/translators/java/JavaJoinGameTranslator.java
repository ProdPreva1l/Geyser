/*
 * Copyright (c) 2019-2020 GeyserMC. http://geysermc.org
 *
 * Permission is hereby granted, free of charge, to any person obtaining a copy
 * of this software and associated documentation files (the "Software"), to deal
 * in the Software without restriction, including without limitation the rights
 * to use, copy, modify, merge, publish, distribute, sublicense, and/or sell
 * copies of the Software, and to permit persons to whom the Software is
 * furnished to do so, subject to the following conditions:
 *
 * The above copyright notice and this permission notice shall be included in
 * all copies or substantial portions of the Software.
 *
 * THE SOFTWARE IS PROVIDED "AS IS", WITHOUT WARRANTY OF ANY KIND, EXPRESS OR
 * IMPLIED, INCLUDING BUT NOT LIMITED TO THE WARRANTIES OF MERCHANTABILITY,
 * FITNESS FOR A PARTICULAR PURPOSE AND NONINFRINGEMENT. IN NO EVENT SHALL THE
 * AUTHORS OR COPYRIGHT HOLDERS BE LIABLE FOR ANY CLAIM, DAMAGES OR OTHER
 * LIABILITY, WHETHER IN AN ACTION OF CONTRACT, TORT OR OTHERWISE, ARISING FROM,
 * OUT OF OR IN CONNECTION WITH THE SOFTWARE OR THE USE OR OTHER DEALINGS IN
 * THE SOFTWARE.
 *
 * @author GeyserMC
 * @link https://github.com/GeyserMC/Geyser
 */

package org.geysermc.connector.network.translators.java;

import com.github.steveice10.mc.protocol.data.game.entity.player.HandPreference;
import com.github.steveice10.mc.protocol.data.game.setting.ChatVisibility;
import com.github.steveice10.mc.protocol.data.game.setting.SkinPart;
import com.github.steveice10.mc.protocol.packet.ingame.client.ClientPluginMessagePacket;
import com.github.steveice10.mc.protocol.packet.ingame.client.ClientSettingsPacket;
import com.github.steveice10.mc.protocol.packet.ingame.server.ServerJoinGamePacket;
import com.nukkitx.protocol.bedrock.data.GameRuleData;
import com.nukkitx.protocol.bedrock.data.PlayerPermission;
import com.nukkitx.protocol.bedrock.packet.*;
import org.geysermc.connector.common.AuthType;
import org.geysermc.connector.entity.PlayerEntity;
import org.geysermc.connector.network.session.GeyserSession;
import org.geysermc.connector.network.translators.PacketTranslator;
import org.geysermc.connector.network.translators.Translator;
import org.geysermc.connector.utils.DimensionUtils;
import org.geysermc.connector.utils.PluginMessageUtils;

import java.util.Arrays;
import java.util.List;

@Translator(packet = ServerJoinGamePacket.class)
public class JavaJoinGameTranslator extends PacketTranslator<ServerJoinGamePacket> {
    @Override
    public void translate(ServerJoinGamePacket packet, GeyserSession session) {
        PlayerEntity entity = session.getPlayerEntity();
        entity.setEntityId(packet.getEntityId());
        // If the player is already initialized and a join game packet is sent, they
        // are swapping servers
        String newDimension = DimensionUtils.getNewDimension(packet.getDimension());
        if (session.isSpawned()) {
            String fakeDim = session.getDimension().equals(DimensionUtils.OVERWORLD) ? DimensionUtils.NETHER : DimensionUtils.OVERWORLD;
            DimensionUtils.switchDimension(session, fakeDim);
            DimensionUtils.switchDimension(session, newDimension);

            session.getWorldCache().removeScoreboard();
        }

        AdventureSettingsPacket bedrockPacket = new AdventureSettingsPacket();
        bedrockPacket.setUniqueEntityId(session.getPlayerEntity().getGeyserId());
        bedrockPacket.setPlayerPermission(PlayerPermission.MEMBER);
        session.sendUpstreamPacket(bedrockPacket);

        PlayStatusPacket playStatus = new PlayStatusPacket();
        playStatus.setStatus(PlayStatusPacket.Status.LOGIN_SUCCESS);
        // session.sendPacket(playStatus);

        SetPlayerGameTypePacket playerGameTypePacket = new SetPlayerGameTypePacket();
        playerGameTypePacket.setGamemode(packet.getGameMode().ordinal());
        session.sendUpstreamPacket(playerGameTypePacket);
        session.setGameMode(packet.getGameMode());

        SetEntityDataPacket entityDataPacket = new SetEntityDataPacket();
        entityDataPacket.setRuntimeEntityId(entity.getGeyserId());
        entityDataPacket.getMetadata().putAll(entity.getMetadata());
        session.sendUpstreamPacket(entityDataPacket);

        // Send if client should show respawn screen
        GameRulesChangedPacket gamerulePacket = new GameRulesChangedPacket();
        gamerulePacket.getGameRules().add(new GameRuleData<>("doimmediaterespawn", !packet.isEnableRespawnScreen()));
        session.sendUpstreamPacket(gamerulePacket);

        session.setRenderDistance(packet.getViewDistance());

        // We need to send our skin parts to the server otherwise java sees us with no hat, jacket etc
        String locale = session.getLocale();
        List<SkinPart> skinParts = Arrays.asList(SkinPart.values());
        ClientSettingsPacket clientSettingsPacket = new ClientSettingsPacket(locale, (byte) session.getRenderDistance(), ChatVisibility.FULL, true, skinParts, HandPreference.RIGHT_HAND);
        session.sendDownstreamPacket(clientSettingsPacket);

        session.sendDownstreamPacket(new ClientPluginMessagePacket("minecraft:brand", PluginMessageUtils.getGeyserBrandData()));

<<<<<<< HEAD
        // register the plugin messaging channels used in Floodgate
        if (session.getConnector().getAuthType() == AuthType.FLOODGATE) {
            session.sendDownstreamPacket(new ClientPluginMessagePacket("minecraft:register", PluginMessageUtils.getFloodgateRegisterData()));
        }

        if (!newDimension.equals(entity.getDimension())) {
=======
        if (!newDimension.equals(session.getDimension())) {
>>>>>>> 199778fa
            DimensionUtils.switchDimension(session, newDimension);
        }
    }
}<|MERGE_RESOLUTION|>--- conflicted
+++ resolved
@@ -96,16 +96,12 @@
 
         session.sendDownstreamPacket(new ClientPluginMessagePacket("minecraft:brand", PluginMessageUtils.getGeyserBrandData()));
 
-<<<<<<< HEAD
         // register the plugin messaging channels used in Floodgate
         if (session.getConnector().getAuthType() == AuthType.FLOODGATE) {
             session.sendDownstreamPacket(new ClientPluginMessagePacket("minecraft:register", PluginMessageUtils.getFloodgateRegisterData()));
         }
 
-        if (!newDimension.equals(entity.getDimension())) {
-=======
         if (!newDimension.equals(session.getDimension())) {
->>>>>>> 199778fa
             DimensionUtils.switchDimension(session, newDimension);
         }
     }
