/*
 * Copyright (c) 2019-2020 GeyserMC. http://geysermc.org
 *
 * Permission is hereby granted, free of charge, to any person obtaining a copy
 * of this software and associated documentation files (the "Software"), to deal
 * in the Software without restriction, including without limitation the rights
 * to use, copy, modify, merge, publish, distribute, sublicense, and/or sell
 * copies of the Software, and to permit persons to whom the Software is
 * furnished to do so, subject to the following conditions:
 *
 * The above copyright notice and this permission notice shall be included in
 * all copies or substantial portions of the Software.
 *
 * THE SOFTWARE IS PROVIDED "AS IS", WITHOUT WARRANTY OF ANY KIND, EXPRESS OR
 * IMPLIED, INCLUDING BUT NOT LIMITED TO THE WARRANTIES OF MERCHANTABILITY,
 * FITNESS FOR A PARTICULAR PURPOSE AND NONINFRINGEMENT. IN NO EVENT SHALL THE
 * AUTHORS OR COPYRIGHT HOLDERS BE LIABLE FOR ANY CLAIM, DAMAGES OR OTHER
 * LIABILITY, WHETHER IN AN ACTION OF CONTRACT, TORT OR OTHERWISE, ARISING FROM,
 * OUT OF OR IN CONNECTION WITH THE SOFTWARE OR THE USE OR OTHER DEALINGS IN
 * THE SOFTWARE.
 *
 * @author GeyserMC
 * @link https://github.com/GeyserMC/Geyser
 */

package org.geysermc.connector.network.translators.java;

import com.github.steveice10.mc.protocol.data.game.recipe.Ingredient;
import com.github.steveice10.mc.protocol.data.game.recipe.Recipe;
import com.github.steveice10.mc.protocol.data.game.recipe.data.ShapedRecipeData;
import com.github.steveice10.mc.protocol.data.game.recipe.data.ShapelessRecipeData;
import com.github.steveice10.mc.protocol.packet.ingame.server.ServerDeclareRecipesPacket;
import com.nukkitx.nbt.NbtMap;
import com.nukkitx.protocol.bedrock.data.inventory.CraftingData;
import com.nukkitx.protocol.bedrock.data.inventory.ItemData;
import com.nukkitx.protocol.bedrock.packet.CraftingDataPacket;
import it.unimi.dsi.fastutil.ints.Int2ObjectMap;
import it.unimi.dsi.fastutil.ints.Int2ObjectOpenHashMap;
import it.unimi.dsi.fastutil.ints.IntOpenHashSet;
import it.unimi.dsi.fastutil.ints.IntSet;
import lombok.AllArgsConstructor;
import lombok.EqualsAndHashCode;
import org.geysermc.connector.network.session.GeyserSession;
import org.geysermc.connector.network.translators.PacketTranslator;
import org.geysermc.connector.network.translators.Translator;
import org.geysermc.connector.network.translators.item.*;

import java.util.*;
import java.util.stream.Collectors;

@Translator(packet = ServerDeclareRecipesPacket.class)
public class JavaDeclareRecipesTranslator extends PacketTranslator<ServerDeclareRecipesPacket> {

    @Override
    public void translate(ServerDeclareRecipesPacket packet, GeyserSession session) {
        // Get the last known network ID (first used for the pregenerated recipes) and increment from there.
        int netId = RecipeRegistry.LAST_RECIPE_NET_ID + 1;
        Int2ObjectMap<Recipe> recipeMap = new Int2ObjectOpenHashMap<>();
        CraftingDataPacket craftingDataPacket = new CraftingDataPacket();
        craftingDataPacket.setCleanRecipes(true);
        for (Recipe recipe : packet.getRecipes()) {
            switch (recipe.getType()) {
                case CRAFTING_SHAPELESS: {
                    ShapelessRecipeData shapelessRecipeData = (ShapelessRecipeData) recipe.getData();
                    ItemData output = ItemTranslator.translateToBedrock(session, shapelessRecipeData.getResult());
                    output = ItemData.of(output.getId(), output.getDamage(), output.getCount()); //strip NBT
                    ItemData[][] inputCombinations = combinations(session, shapelessRecipeData.getIngredients());
                    for (ItemData[] inputs : inputCombinations) {
                        UUID uuid = UUID.randomUUID();
                        craftingDataPacket.getCraftingData().add(CraftingData.fromShapeless(uuid.toString(),
<<<<<<< HEAD
                                inputs, new ItemData[]{output}, uuid, "crafting_table", 0, netId));
                        recipeMap.put(netId++, recipe);
=======
                                Arrays.asList(inputs), Collections.singletonList(output), uuid, "crafting_table", 0, networkId++));
>>>>>>> 8e274daa
                    }
                    break;
                }
                case CRAFTING_SHAPED: {
                    ShapedRecipeData shapedRecipeData = (ShapedRecipeData) recipe.getData();
                    ItemData output = ItemTranslator.translateToBedrock(session, shapedRecipeData.getResult());
                    output = ItemData.of(output.getId(), output.getDamage(), output.getCount()); //strip NBT
                    ItemData[][] inputCombinations = combinations(session, shapedRecipeData.getIngredients());
                    for (ItemData[] inputs : inputCombinations) {
                        UUID uuid = UUID.randomUUID();
                        craftingDataPacket.getCraftingData().add(CraftingData.fromShaped(uuid.toString(),
<<<<<<< HEAD
                                shapedRecipeData.getWidth(), shapedRecipeData.getHeight(), inputs,
                                new ItemData[]{output}, uuid, "crafting_table", 0, netId));
                        recipeMap.put(netId++, recipe);
=======
                                shapedRecipeData.getWidth(), shapedRecipeData.getHeight(), Arrays.asList(inputs),
                                Collections.singletonList(output), uuid, "crafting_table", 0, networkId++));
>>>>>>> 8e274daa
                    }
                    break;
                }

                // These recipes are enabled by sending a special recipe
                case CRAFTING_SPECIAL_BOOKCLONING: {
                    craftingDataPacket.getCraftingData().add(RecipeRegistry.BOOK_CLONING_RECIPE_DATA);
                    break;
                }
                case CRAFTING_SPECIAL_REPAIRITEM: {
                    craftingDataPacket.getCraftingData().add(RecipeRegistry.TOOL_REPAIRING_RECIPE_DATA);
                    break;
                }
                case CRAFTING_SPECIAL_MAPCLONING: {
                    craftingDataPacket.getCraftingData().add(RecipeRegistry.MAP_CLONING_RECIPE_DATA);
                    break;
                }
                case CRAFTING_SPECIAL_MAPEXTENDING: {
                    craftingDataPacket.getCraftingData().add(RecipeRegistry.MAP_EXTENDING_RECIPE_DATA);
                    break;
                }
                case CRAFTING_SPECIAL_BANNERDUPLICATE: {
                    craftingDataPacket.getCraftingData().add(RecipeRegistry.BANNER_DUPLICATING_RECIPE_DATA);
                    break;
                }

                // Java doesn't actually tell us the recipes so we need to calculate this ahead of time.
                case CRAFTING_SPECIAL_FIREWORK_ROCKET: {
                    craftingDataPacket.getCraftingData().addAll(RecipeRegistry.FIREWORK_ROCKET_RECIPES);
                    break;
                }
                case CRAFTING_SPECIAL_FIREWORK_STAR: {
                    craftingDataPacket.getCraftingData().addAll(RecipeRegistry.FIREWORK_STAR_RECIPES);
                    break;
                }
                case CRAFTING_SPECIAL_SHULKERBOXCOLORING: {
                    craftingDataPacket.getCraftingData().addAll(RecipeRegistry.SHULKER_BOX_DYEING_RECIPES);
                    break;
                }
                case CRAFTING_SPECIAL_SUSPICIOUSSTEW: {
                    craftingDataPacket.getCraftingData().addAll(RecipeRegistry.SUSPICIOUS_STEW_RECIPES);
                    break;
                }
                case CRAFTING_SPECIAL_TIPPEDARROW: {
                    craftingDataPacket.getCraftingData().addAll(RecipeRegistry.TIPPED_ARROW_RECIPES);
                    break;
                }
                case CRAFTING_SPECIAL_ARMORDYE: {
                    // This one's even worse since it's not actually on Bedrock, but it still works!
                    craftingDataPacket.getCraftingData().addAll(RecipeRegistry.LEATHER_DYEING_RECIPES);
                    break;
                }
            }
        }
        craftingDataPacket.getPotionMixData().addAll(PotionMixRegistry.POTION_MIXES);
        session.sendUpstreamPacket(craftingDataPacket);
        session.setCraftingRecipes(recipeMap);
    }

    //TODO: rewrite
    private ItemData[][] combinations(GeyserSession session, Ingredient[] ingredients) {
        Map<Set<ItemData>, IntSet> squashedOptions = new HashMap<>();
        for (int i = 0; i < ingredients.length; i++) {
            if (ingredients[i].getOptions().length == 0) {
                squashedOptions.computeIfAbsent(Collections.singleton(ItemData.AIR), k -> new IntOpenHashSet()).add(i);
                continue;
            }
            Ingredient ingredient = ingredients[i];
            Map<GroupedItem, List<ItemData>> groupedByIds = Arrays.stream(ingredient.getOptions())
                    .map(item -> ItemTranslator.translateToBedrock(session, item))
                    .collect(Collectors.groupingBy(item -> new GroupedItem(item.getId(), item.getCount(), item.getTag())));
            Set<ItemData> optionSet = new HashSet<>(groupedByIds.size());
            for (Map.Entry<GroupedItem, List<ItemData>> entry : groupedByIds.entrySet()) {
                if (entry.getValue().size() > 1) {
                    GroupedItem groupedItem = entry.getKey();
                    int idCount = 0;
                    //not optimal
                    for (ItemEntry itemEntry : ItemRegistry.ITEM_ENTRIES.values()) {
                        if (itemEntry.getBedrockId() == groupedItem.id) {
                            idCount++;
                        }
                    }
                    if (entry.getValue().size() < idCount) {
                        optionSet.addAll(entry.getValue());
                    } else {
                        optionSet.add(ItemData.of(groupedItem.id, Short.MAX_VALUE, groupedItem.count, groupedItem.tag));
                    }
                } else {
                    ItemData item = entry.getValue().get(0);
                    optionSet.add(item);
                }
            }
            squashedOptions.computeIfAbsent(optionSet, k -> new IntOpenHashSet()).add(i);
        }
        int totalCombinations = 1;
        for (Set optionSet : squashedOptions.keySet()) {
            totalCombinations *= optionSet.size();
        }
        if (totalCombinations > 500) {
            ItemData[] translatedItems = new ItemData[ingredients.length];
            for (int i = 0; i < ingredients.length; i++) {
                if (ingredients[i].getOptions().length > 0) {
                    translatedItems[i] = ItemTranslator.translateToBedrock(session, ingredients[i].getOptions()[0]);
                } else {
                    translatedItems[i] = ItemData.AIR;
                }
            }
            return new ItemData[][]{translatedItems};
        }
        List<Set<ItemData>> sortedSets = new ArrayList<>(squashedOptions.keySet());
        sortedSets.sort(Comparator.comparing(Set::size, Comparator.reverseOrder()));
        ItemData[][] combinations = new ItemData[totalCombinations][ingredients.length];
        int x = 1;
        for (Set<ItemData> set : sortedSets) {
            IntSet slotSet = squashedOptions.get(set);
            int i = 0;
            for (ItemData item : set) {
                for (int j = 0; j < totalCombinations / set.size(); j++) {
                    final int comboIndex = (i * x) + (j % x) + ((j / x) * set.size() * x);
                    for (int slot : slotSet) {
                        combinations[comboIndex][slot] = item;
                    }
                }
                i++;
            }
            x *= set.size();
        }
        return combinations;
    }

    @EqualsAndHashCode
    @AllArgsConstructor
    private static class GroupedItem {
        int id;
        int count;
        NbtMap tag;
    }
}<|MERGE_RESOLUTION|>--- conflicted
+++ resolved
@@ -68,12 +68,8 @@
                     for (ItemData[] inputs : inputCombinations) {
                         UUID uuid = UUID.randomUUID();
                         craftingDataPacket.getCraftingData().add(CraftingData.fromShapeless(uuid.toString(),
-<<<<<<< HEAD
-                                inputs, new ItemData[]{output}, uuid, "crafting_table", 0, netId));
+                                Arrays.asList(inputs), Collections.singletonList(output), uuid, "crafting_table", 0, netId));
                         recipeMap.put(netId++, recipe);
-=======
-                                Arrays.asList(inputs), Collections.singletonList(output), uuid, "crafting_table", 0, networkId++));
->>>>>>> 8e274daa
                     }
                     break;
                 }
@@ -85,14 +81,9 @@
                     for (ItemData[] inputs : inputCombinations) {
                         UUID uuid = UUID.randomUUID();
                         craftingDataPacket.getCraftingData().add(CraftingData.fromShaped(uuid.toString(),
-<<<<<<< HEAD
-                                shapedRecipeData.getWidth(), shapedRecipeData.getHeight(), inputs,
-                                new ItemData[]{output}, uuid, "crafting_table", 0, netId));
+                                shapedRecipeData.getWidth(), shapedRecipeData.getHeight(), Arrays.asList(inputs),
+                                        Collections.singletonList(output), uuid, "crafting_table", 0, netId));
                         recipeMap.put(netId++, recipe);
-=======
-                                shapedRecipeData.getWidth(), shapedRecipeData.getHeight(), Arrays.asList(inputs),
-                                Collections.singletonList(output), uuid, "crafting_table", 0, networkId++));
->>>>>>> 8e274daa
                     }
                     break;
                 }
