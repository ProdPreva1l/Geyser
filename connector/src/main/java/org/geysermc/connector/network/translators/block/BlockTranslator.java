--- conflicted
+++ resolved
@@ -9,13 +9,8 @@
     public BlockEntry getBedrockBlock(BlockState state) {
         BlockEntry bedrockItem = Toolbox.BLOCK_ENTRIES.get(state.getId());
         if (bedrockItem == null) {
-<<<<<<< HEAD
-            GeyserLogger.DEFAULT.debug("Missing mapping for java block " + state.getId() + "\nPlease report this to Geyser.");
-            return BedrockItem.DIRT; // so we can walk and not getting stuck x)
-=======
             GeyserLogger.DEFAULT.debug("Missing mapping for java block " + state.getId() + "/nPlease report this to Geyser.");
             return Toolbox.BLOCK_ENTRIES.get(10); // so we can walk and not getting stuck x)
->>>>>>> 8c541304
         }
 
         return bedrockItem;
