--- conflicted
+++ resolved
@@ -25,11 +25,6 @@
 
 package org.geysermc.connector.network.translators.java.entity.player;
 
-<<<<<<< HEAD
-import org.geysermc.connector.network.session.GeyserSession;
-import org.geysermc.connector.network.translators.PacketTranslator;
-import org.geysermc.connector.network.translators.Translator;
-=======
 import com.github.steveice10.mc.protocol.data.game.entity.metadata.ItemStack;
 import com.github.steveice10.mc.protocol.packet.ingame.server.entity.player.ServerPlayerActionAckPacket;
 import com.github.steveice10.opennbt.tag.builtin.*;
@@ -39,14 +34,12 @@
 import org.geysermc.connector.inventory.PlayerInventory;
 import org.geysermc.connector.network.session.GeyserSession;
 import org.geysermc.connector.network.translators.PacketTranslator;
-import org.geysermc.connector.network.translators.TranslatorsInit;
+import org.geysermc.connector.network.translators.Translators;
 import org.geysermc.connector.network.translators.block.BlockTranslator;
 import org.geysermc.connector.network.translators.item.ItemEntry;
 import org.geysermc.connector.utils.BlockUtils;
->>>>>>> 4a8aeda6
+import org.geysermc.connector.network.translators.Translator;
 import org.geysermc.connector.utils.ChunkUtils;
-
-import com.github.steveice10.mc.protocol.packet.ingame.server.entity.player.ServerPlayerActionAckPacket;
 
 @Translator(packet = ServerPlayerActionAckPacket.class)
 public class JavaPlayerActionAckTranslator extends PacketTranslator<ServerPlayerActionAckPacket> {
@@ -72,7 +65,7 @@
                 ItemEntry itemEntry = null;
                 CompoundTag nbtData = new CompoundTag("");
                 if (item != null) {
-                    itemEntry = TranslatorsInit.getItemTranslator().getItem(item);
+                    itemEntry = Translators.getItemTranslator().getItem(item);
                     nbtData = item.getNbt();
                 }
                 double breakTime = Math.ceil(BlockUtils.getBreakTime(blockHardness, packet.getNewState().getId(), itemEntry, nbtData, session.getPlayerEntity()) * 20);
@@ -92,5 +85,4 @@
                 break;
         }
     }
-}
-
+}