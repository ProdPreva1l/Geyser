/*
 * Copyright (c) 2019-2021 GeyserMC. http://geysermc.org
 *
 * Permission is hereby granted, free of charge, to any person obtaining a copy
 * of this software and associated documentation files (the "Software"), to deal
 * in the Software without restriction, including without limitation the rights
 * to use, copy, modify, merge, publish, distribute, sublicense, and/or sell
 * copies of the Software, and to permit persons to whom the Software is
 * furnished to do so, subject to the following conditions:
 *
 * The above copyright notice and this permission notice shall be included in
 * all copies or substantial portions of the Software.
 *
 * THE SOFTWARE IS PROVIDED "AS IS", WITHOUT WARRANTY OF ANY KIND, EXPRESS OR
 * IMPLIED, INCLUDING BUT NOT LIMITED TO THE WARRANTIES OF MERCHANTABILITY,
 * FITNESS FOR A PARTICULAR PURPOSE AND NONINFRINGEMENT. IN NO EVENT SHALL THE
 * AUTHORS OR COPYRIGHT HOLDERS BE LIABLE FOR ANY CLAIM, DAMAGES OR OTHER
 * LIABILITY, WHETHER IN AN ACTION OF CONTRACT, TORT OR OTHERWISE, ARISING FROM,
 * OUT OF OR IN CONNECTION WITH THE SOFTWARE OR THE USE OR OTHER DEALINGS IN
 * THE SOFTWARE.
 *
 * @author GeyserMC
 * @link https://github.com/GeyserMC/Geyser
 */

package org.geysermc.connector.network.translators.world;

import com.github.steveice10.mc.protocol.data.game.chunk.DataPalette;
import com.github.steveice10.mc.protocol.data.game.chunk.palette.SingletonPalette;
import com.github.steveice10.opennbt.tag.builtin.*;
import it.unimi.dsi.fastutil.ints.Int2IntMap;
import org.geysermc.connector.network.session.GeyserSession;
import org.geysermc.connector.network.translators.world.chunk.BlockStorage;
import org.geysermc.connector.network.translators.world.chunk.GeyserChunkSection;
import org.geysermc.connector.registry.Registries;

import java.util.Arrays;

// Based off of ProtocolSupport's LegacyBiomeData.java:
// https://github.com/ProtocolSupport/ProtocolSupport/blob/b2cad35977f3fcb65bee57b9e14fc9c975f71d32/src/protocolsupport/protocol/typeremapper/legacy/LegacyBiomeData.java
// Array index formula by https://wiki.vg/Chunk_Format
public class BiomeTranslator {

    public static void loadServerBiomes(GeyserSession session, CompoundTag codec) {
        Int2IntMap biomeTranslations = session.getBiomeTranslations();
        biomeTranslations.clear();

        CompoundTag worldGen = codec.get("minecraft:worldgen/biome");
        ListTag serverBiomes = worldGen.get("value");

        for (Tag tag : serverBiomes) {
            CompoundTag biomeTag = (CompoundTag) tag;

            String javaIdentifier = ((StringTag) biomeTag.get("name")).getValue();
            int bedrockId = Registries.BIOME_IDENTIFIERS.get().getOrDefault(javaIdentifier, -1);
            int javaId = ((IntTag) biomeTag.get("id")).getValue();

            if (bedrockId == -1) {
                // There is no matching Bedrock variation for this biome; let's set the closest match based on biome category
                String category = ((StringTag) ((CompoundTag) biomeTag.get("element")).get("category")).getValue();
                String replacementBiome = switch (category) {
                    case "extreme_hills" -> "minecraft:mountains";
                    case "icy" -> "minecraft:ice_spikes";
                    case "mesa" -> "minecraft:badlands";
                    case "mushroom" -> "minecraft:mushroom_fields";
                    case "nether" -> "minecraft:nether_wastes";
                    default -> "minecraft:ocean"; // Typically ID 0 so a good default
                    case "taiga", "jungle", "plains", "savanna", "the_end", "beach", "ocean", "desert", "river", "swamp" -> "minecraft:" + category;
                };
                bedrockId = Registries.BIOME_IDENTIFIERS.get().getInt(replacementBiome);
            }

            // When we see the Java ID, we should instead apply the Bedrock ID
            biomeTranslations.put(javaId, bedrockId);

            if (javaId == 0) {
                // Matches Java behavior when it sees an invalid biome - it just replaces it with ID 0
                biomeTranslations.defaultReturnValue(bedrockId);
            }
        }
    }

    public static byte[] toBedrockBiome(GeyserSession session, int[] biomeData) {
        byte[] bedrockData = new byte[256];
        if (biomeData == null) {
            return bedrockData;
        }
        Int2IntMap biomeTranslations = session.getBiomeTranslations();

        for (int y = 0; y < 16; y += 4) {
            for (int z = 0; z < 16; z += 4) {
                for (int x = 0; x < 16; x += 4) {
                    int javaId = biomeData[((y >> 2) & 63) << 4 | ((z >> 2) & 3) << 2 | ((x >> 2) & 3)];
                    byte biomeId = (byte) biomeTranslations.getOrDefault(javaId, javaId);
                    int offset = ((z + (y / 4)) << 4) | x;
                    Arrays.fill(bedrockData, offset, offset + 4, biomeId);
                }
            }
        }
        return bedrockData;
    }

    public static BlockStorage toNewBedrockBiome(GeyserSession session, DataPalette biomeData) {
        Int2IntMap biomeTranslations = session.getBiomeTranslations();
        // As of 1.17.10: the client expects the same format as a chunk but filled with biomes
<<<<<<< HEAD
        BlockStorage storage = new BlockStorage(0);

        int biomeY = ySection << 2;
        int javaOffsetY = biomeY << 4;
        // Each section of biome corresponding to a chunk section contains 4 * 4 * 4 entries
        for (int i = 0; i < 64; i++) {
            int javaId = biomeData[javaOffsetY | i];
            int x = i & 3;
            int y = (i >> 4) & 3;
            int z = (i >> 2) & 3;
            // Get the Bedrock biome ID override
            int biomeId = biomeTranslations.get(javaId);
            int idx = storage.idFor(biomeId);
            // Convert biome coordinates into block coordinates
            // Bedrock expects a full 4096 blocks
            for (int blockX = x << 2; blockX < (x << 2) + 4; blockX++) {
                for (int blockZ = z << 2; blockZ < (z << 2) + 4; blockZ++) {
                    for (int blockY = y << 2; blockY < (y << 2) + 4; blockY++) {
                        storage.getBitArray().set(GeyserChunkSection.blockPosition(blockX, blockY, blockZ), idx);
=======
        // As of 1.18 this is the same as Java Edition

        if (biomeData.getPalette() instanceof SingletonPalette palette) {
            int biomeId = biomeTranslations.get(palette.idToState(0));
            return new BlockStorage(biomeId);
        } else {
            BlockStorage storage = new BlockStorage(0);

            // Each section of biome corresponding to a chunk section contains 4 * 4 * 4 entries
            for (int i = 0; i < 64; i++) {
                int javaId = biomeData.getPalette().idToState(biomeData.getStorage().get(i));
                int x = i & 3;
                int y = (i >> 4) & 3;
                int z = (i >> 2) & 3;
                // Get the Bedrock biome ID override
                int biomeId = biomeTranslations.get(javaId);
                int idx = storage.idFor(biomeId);
                // Convert biome coordinates into block coordinates
                // Bedrock expects a full 4096 blocks
                for (int blockX = x << 2; blockX < (x << 2) + 4; blockX++) {
                    for (int blockZ = z << 2; blockZ < (z << 2) + 4; blockZ++) {
                        for (int blockY = y << 2; blockY < (y << 2) + 4; blockY++) {
                            storage.getBitArray().set(ChunkSection.blockPosition(blockX, blockY, blockZ), idx);
                        }
>>>>>>> 363171b8
                    }
                }
            }
            return storage;
        }
    }
}<|MERGE_RESOLUTION|>--- conflicted
+++ resolved
@@ -103,27 +103,6 @@
     public static BlockStorage toNewBedrockBiome(GeyserSession session, DataPalette biomeData) {
         Int2IntMap biomeTranslations = session.getBiomeTranslations();
         // As of 1.17.10: the client expects the same format as a chunk but filled with biomes
-<<<<<<< HEAD
-        BlockStorage storage = new BlockStorage(0);
-
-        int biomeY = ySection << 2;
-        int javaOffsetY = biomeY << 4;
-        // Each section of biome corresponding to a chunk section contains 4 * 4 * 4 entries
-        for (int i = 0; i < 64; i++) {
-            int javaId = biomeData[javaOffsetY | i];
-            int x = i & 3;
-            int y = (i >> 4) & 3;
-            int z = (i >> 2) & 3;
-            // Get the Bedrock biome ID override
-            int biomeId = biomeTranslations.get(javaId);
-            int idx = storage.idFor(biomeId);
-            // Convert biome coordinates into block coordinates
-            // Bedrock expects a full 4096 blocks
-            for (int blockX = x << 2; blockX < (x << 2) + 4; blockX++) {
-                for (int blockZ = z << 2; blockZ < (z << 2) + 4; blockZ++) {
-                    for (int blockY = y << 2; blockY < (y << 2) + 4; blockY++) {
-                        storage.getBitArray().set(GeyserChunkSection.blockPosition(blockX, blockY, blockZ), idx);
-=======
         // As of 1.18 this is the same as Java Edition
 
         if (biomeData.getPalette() instanceof SingletonPalette palette) {
@@ -146,9 +125,8 @@
                 for (int blockX = x << 2; blockX < (x << 2) + 4; blockX++) {
                     for (int blockZ = z << 2; blockZ < (z << 2) + 4; blockZ++) {
                         for (int blockY = y << 2; blockY < (y << 2) + 4; blockY++) {
-                            storage.getBitArray().set(ChunkSection.blockPosition(blockX, blockY, blockZ), idx);
+                            storage.getBitArray().set(GeyserChunkSection.blockPosition(blockX, blockY, blockZ), idx);
                         }
->>>>>>> 363171b8
                     }
                 }
             }
