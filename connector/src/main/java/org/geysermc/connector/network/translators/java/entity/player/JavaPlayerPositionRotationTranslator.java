--- conflicted
+++ resolved
@@ -30,14 +30,10 @@
 import com.nukkitx.math.vector.Vector3f;
 import com.nukkitx.protocol.bedrock.data.EntityEventType;
 import com.nukkitx.protocol.bedrock.packet.*;
-<<<<<<< HEAD
+
 import com.nukkitx.protocol.bedrock.packet.MovePlayerPacket;
 import com.nukkitx.protocol.bedrock.packet.SetEntityDataPacket;
 
-=======
-
-import org.geysermc.connector.console.GeyserLogger;
->>>>>>> 09e4bbd8
 import org.geysermc.connector.entity.Entity;
 import org.geysermc.connector.entity.type.EntityType;
 import org.geysermc.connector.network.session.GeyserSession;
@@ -85,14 +81,10 @@
             session.getUpstream().sendPacket(movePlayerPacket);
             session.setSpawned(true);
 
-<<<<<<< HEAD
-            session.getConnector().getLogger().info("Spawned player at " + packet.getX() + " " + packet.getY() + " " + packet.getZ());
-=======
             ClientTeleportConfirmPacket teleportConfirmPacket = new ClientTeleportConfirmPacket(packet.getTeleportId());
             session.getDownstream().getSession().send(teleportConfirmPacket);
 
-            GeyserLogger.DEFAULT.info("Spawned player at " + packet.getX() + " " + packet.getY() + " " + packet.getZ());
->>>>>>> 09e4bbd8
+            session.getConnector().getLogger().info("Spawned player at " + packet.getX() + " " + packet.getY() + " " + packet.getZ());
             return;
         }
 
