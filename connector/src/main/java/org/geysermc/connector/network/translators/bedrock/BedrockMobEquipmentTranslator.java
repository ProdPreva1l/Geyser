--- conflicted
+++ resolved
@@ -45,14 +45,10 @@
             return;
         }
 
-<<<<<<< HEAD
-        session.getPlayerInventory().setHeldItemSlot(packet.getHotbarSlot());
-=======
         // Send book update before switching hotbar slot
         session.getBookEditCache().checkForSend();
 
-        session.getInventory().setHeldItemSlot(packet.getHotbarSlot());
->>>>>>> 1c0cc462
+        session.getPlayerInventory().setHeldItemSlot(packet.getHotbarSlot());
 
         ClientPlayerChangeHeldItemPacket changeHeldItemPacket = new ClientPlayerChangeHeldItemPacket(packet.getHotbarSlot());
         session.sendDownstreamPacket(changeHeldItemPacket);
