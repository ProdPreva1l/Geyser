--- conflicted
+++ resolved
@@ -44,11 +44,7 @@
         Iterator<Vector3i> iterator = session.getSkullCache().keySet().iterator();
         while (iterator.hasNext()) {
             Vector3i position = iterator.next();
-<<<<<<< HEAD
-            if (Math.floor((double) position.getX() / 16) == packet.getX() && Math.floor((double) position.getZ() / 16) == packet.getZ()) {
-=======
             if ((position.getX() >> 4) == packet.getX() && (position.getZ() >> 4) == packet.getZ()) {
->>>>>>> e0bd5a62
                 session.getSkullCache().get(position).despawnEntity(session);
                 iterator.remove();
             }
