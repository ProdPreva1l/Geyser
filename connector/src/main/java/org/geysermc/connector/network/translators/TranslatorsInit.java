--- conflicted
+++ resolved
@@ -141,19 +141,15 @@
         Registry.registerJava(ServerMultiBlockChangePacket.class, new JavaMultiBlockChangeTranslator());
         Registry.registerJava(ServerUnloadChunkPacket.class, new JavaUnloadChunkTranslator());
 
-<<<<<<< HEAD
         Registry.registerJava(ServerWindowItemsPacket.class, new JavaWindowItemsTranslator());
         Registry.registerJava(ServerOpenWindowPacket.class, new JavaOpenWindowTranslator());
         Registry.registerJava(ServerSetSlotPacket.class, new JavaSetSlotTranslator());
         Registry.registerJava(ServerCloseWindowPacket.class, new JavaCloseWindowTranslator());
         Registry.registerJava(ServerConfirmTransactionPacket.class, new JavaConfirmTransactionTranslator());
         Registry.registerJava(ServerWindowPropertyPacket.class, new JavaWindowPropertyTranslator());
-=======
+
         Registry.registerJava(ServerUpdateViewPositionPacket.class, new JavaUpdateViewPositionTranslator());
         Registry.registerJava(ServerUpdateViewDistancePacket.class, new JavaUpdateViewDistanceTranslator());
-
-        Registry.registerJava(ServerOpenWindowPacket.class, new OpenWindowPacketTranslator());
->>>>>>> 09e4bbd8
 
         Registry.registerBedrock(AnimatePacket.class, new BedrockAnimateTranslator());
         Registry.registerBedrock(CommandRequestPacket.class, new BedrockCommandRequestTranslator());
