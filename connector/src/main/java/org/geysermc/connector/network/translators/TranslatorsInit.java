/*
 * Copyright (c) 2019 GeyserMC. http://geysermc.org
 *
 * Permission is hereby granted, free of charge, to any person obtaining a copy
 * of this software and associated documentation files (the "Software"), to deal
 * in the Software without restriction, including without limitation the rights
 * to use, copy, modify, merge, publish, distribute, sublicense, and/or sell
 * copies of the Software, and to permit persons to whom the Software is
 * furnished to do so, subject to the following conditions:
 *
 * The above copyright notice and this permission notice shall be included in
 * all copies or substantial portions of the Software.
 *
 * THE SOFTWARE IS PROVIDED "AS IS", WITHOUT WARRANTY OF ANY KIND, EXPRESS OR
 * IMPLIED, INCLUDING BUT NOT LIMITED TO THE WARRANTIES OF MERCHANTABILITY,
 * FITNESS FOR A PARTICULAR PURPOSE AND NONINFRINGEMENT. IN NO EVENT SHALL THE
 * AUTHORS OR COPYRIGHT HOLDERS BE LIABLE FOR ANY CLAIM, DAMAGES OR OTHER
 * LIABILITY, WHETHER IN AN ACTION OF CONTRACT, TORT OR OTHERWISE, ARISING FROM,
 * OUT OF OR IN CONNECTION WITH THE SOFTWARE OR THE USE OR OTHER DEALINGS IN
 * THE SOFTWARE.
 *
 * @author GeyserMC
 * @link https://github.com/GeyserMC/Geyser
 */

package org.geysermc.connector.network.translators;

import com.github.steveice10.mc.protocol.data.game.window.WindowType;
import com.github.steveice10.mc.protocol.packet.ingame.server.*;
import com.github.steveice10.mc.protocol.packet.ingame.server.entity.*;
import com.github.steveice10.mc.protocol.packet.ingame.server.entity.player.ServerPlayerActionAckPacket;
import com.github.steveice10.mc.protocol.packet.ingame.server.entity.player.ServerPlayerHealthPacket;
import com.github.steveice10.mc.protocol.packet.ingame.server.entity.player.ServerPlayerPositionRotationPacket;
import com.github.steveice10.mc.protocol.packet.ingame.server.entity.player.ServerPlayerSetExperiencePacket;
import com.github.steveice10.mc.protocol.packet.ingame.server.entity.spawn.*;
import com.github.steveice10.mc.protocol.packet.ingame.server.scoreboard.ServerDisplayScoreboardPacket;
import com.github.steveice10.mc.protocol.packet.ingame.server.scoreboard.ServerScoreboardObjectivePacket;
import com.github.steveice10.mc.protocol.packet.ingame.server.scoreboard.ServerTeamPacket;
import com.github.steveice10.mc.protocol.packet.ingame.server.scoreboard.ServerUpdateScorePacket;
import com.github.steveice10.mc.protocol.packet.ingame.server.window.ServerOpenWindowPacket;
import com.github.steveice10.mc.protocol.packet.ingame.server.window.ServerSetSlotPacket;
import com.github.steveice10.mc.protocol.packet.ingame.server.window.ServerWindowItemsPacket;
import com.github.steveice10.mc.protocol.packet.ingame.server.world.*;
import com.nukkitx.nbt.CompoundTagBuilder;
import com.nukkitx.nbt.NbtUtils;
import com.nukkitx.nbt.stream.NBTOutputStream;
import com.nukkitx.nbt.tag.CompoundTag;
import com.nukkitx.protocol.bedrock.packet.*;
import lombok.Getter;
import org.geysermc.connector.network.translators.bedrock.*;
import org.geysermc.connector.network.translators.block.BlockTranslator;
import org.geysermc.connector.network.translators.inventory.GenericInventoryTranslator;
import org.geysermc.connector.network.translators.inventory.InventoryTranslator;
import org.geysermc.connector.network.translators.item.ItemTranslator;
import org.geysermc.connector.network.translators.java.*;
import org.geysermc.connector.network.translators.java.entity.*;
import org.geysermc.connector.network.translators.java.entity.player.JavaPlayerActionAckTranslator;
import org.geysermc.connector.network.translators.java.entity.player.JavaPlayerHealthTranslator;
import org.geysermc.connector.network.translators.java.entity.player.JavaPlayerPositionRotationTranslator;
import org.geysermc.connector.network.translators.java.entity.player.JavaPlayerSetExperienceTranslator;
import org.geysermc.connector.network.translators.java.entity.spawn.*;
import org.geysermc.connector.network.translators.java.scoreboard.JavaDisplayScoreboardTranslator;
import org.geysermc.connector.network.translators.java.scoreboard.JavaScoreboardObjectiveTranslator;
import org.geysermc.connector.network.translators.java.scoreboard.JavaTeamTranslator;
import org.geysermc.connector.network.translators.java.scoreboard.JavaUpdateScoreTranslator;
import org.geysermc.connector.network.translators.java.window.JavaOpenWindowTranslator;
import org.geysermc.connector.network.translators.java.window.JavaSetSlotTranslator;
import org.geysermc.connector.network.translators.java.window.JavaWindowItemsTranslator;
import org.geysermc.connector.network.translators.java.world.*;

import java.io.ByteArrayOutputStream;
import java.io.IOException;
import java.util.HashMap;
import java.util.Map;

public class TranslatorsInit {

    @Getter
    private static ItemTranslator itemTranslator;

    @Getter
    private static BlockTranslator blockTranslator;

    @Getter
    private static Map<WindowType, InventoryTranslator> inventoryTranslators = new HashMap<WindowType, InventoryTranslator>();

    private static final CompoundTag EMPTY_TAG = CompoundTagBuilder.builder().buildRootTag();
    public static final byte[] EMPTY_LEVEL_CHUNK_DATA;

    static {
        try (ByteArrayOutputStream outputStream = new ByteArrayOutputStream()) {
            outputStream.write(new byte[258]); // Biomes + Border Size + Extra Data Size

            try (NBTOutputStream stream = NbtUtils.createNetworkWriter(outputStream)) {
                stream.write(EMPTY_TAG);
            }

            EMPTY_LEVEL_CHUNK_DATA = outputStream.toByteArray();
        }catch (IOException e) {
            throw new AssertionError("Unable to generate empty level chunk data");
        }
    }

    public static void start() {
        Registry.registerJava(ServerJoinGamePacket.class, new JavaJoinGameTranslator());
        Registry.registerJava(ServerChatPacket.class, new JavaChatTranslator());
        Registry.registerJava(ServerTitlePacket.class, new JavaTitleTranslator());
        Registry.registerJava(ServerUpdateTimePacket.class, new JavaUpdateTimeTranslator());
        Registry.registerJava(ServerRespawnPacket.class, new JavaRespawnTranslator());
        Registry.registerJava(ServerSpawnPositionPacket.class, new JavaSpawnPositionTranslator());
        Registry.registerJava(ServerDifficultyPacket.class, new JavaDifficultyTranslator());

        Registry.registerJava(ServerEntityAnimationPacket.class, new JavaEntityAnimationTranslator());
        Registry.registerJava(ServerEntityPositionPacket.class, new JavaEntityPositionTranslator());
        Registry.registerJava(ServerEntityPositionRotationPacket.class, new JavaEntityPositionRotationTranslator());
        Registry.registerJava(ServerEntityTeleportPacket.class, new JavaEntityTeleportTranslator());
        Registry.registerJava(ServerEntityVelocityPacket.class, new JavaEntityVelocityTranslator());
        Registry.registerJava(ServerEntityPropertiesPacket.class, new JavaEntityPropertiesTranslator());
        Registry.registerJava(ServerEntityRotationPacket.class, new JavaEntityRotationTranslator());
        Registry.registerJava(ServerEntityHeadLookPacket.class, new JavaEntityHeadLookTranslator());
        Registry.registerJava(ServerEntityMetadataPacket.class, new JavaEntityMetadataTranslator());
        Registry.registerJava(ServerBossBarPacket.class, new JavaBossBarTranslator());

        Registry.registerJava(ServerSpawnExpOrbPacket.class, new JavaSpawnExpOrbTranslator());
        Registry.registerJava(ServerSpawnGlobalEntityPacket.class, new JavaSpawnGlobalEntityTranslator());
        Registry.registerJava(ServerSpawnMobPacket.class, new JavaSpawnMobTranslator());
        Registry.registerJava(ServerSpawnObjectPacket.class, new JavaSpawnObjectTranslator());
        Registry.registerJava(ServerSpawnPaintingPacket.class, new JavaSpawnPaintingTranslator());
        Registry.registerJava(ServerSpawnPlayerPacket.class, new JavaSpawnPlayerTranslator());
        Registry.registerJava(ServerPlayerListEntryPacket.class, new JavaPlayerListEntryTranslator());

        Registry.registerJava(ServerPlayerPositionRotationPacket.class, new JavaPlayerPositionRotationTranslator());
        Registry.registerJava(ServerPlayerSetExperiencePacket.class, new JavaPlayerSetExperienceTranslator());
        Registry.registerJava(ServerPlayerHealthPacket.class, new JavaPlayerHealthTranslator());
        Registry.registerJava(ServerPlayerActionAckPacket.class, new JavaPlayerActionAckTranslator());

        Registry.registerJava(ServerNotifyClientPacket.class, new JavaNotifyClientTranslator());
        Registry.registerJava(ServerChunkDataPacket.class, new JavaChunkDataTranslator());
        Registry.registerJava(ServerEntityDestroyPacket.class, new JavaEntityDestroyTranslator());
        Registry.registerJava(ServerWindowItemsPacket.class, new JavaWindowItemsTranslator());
        Registry.registerJava(ServerOpenWindowPacket.class, new JavaOpenWindowTranslator());
        Registry.registerJava(ServerSetSlotPacket.class, new JavaSetSlotTranslator());
        Registry.registerJava(ServerScoreboardObjectivePacket.class, new JavaScoreboardObjectiveTranslator());
        Registry.registerJava(ServerDisplayScoreboardPacket.class, new JavaDisplayScoreboardTranslator());
        Registry.registerJava(ServerUpdateScorePacket.class, new JavaUpdateScoreTranslator());
        Registry.registerJava(ServerTeamPacket.class, new JavaTeamTranslator());
        Registry.registerJava(ServerBlockChangePacket.class, new JavaBlockChangeTranslator());
        Registry.registerJava(ServerMultiBlockChangePacket.class, new JavaMultiBlockChangeTranslator());

        Registry.registerBedrock(AnimatePacket.class, new BedrockAnimateTranslator());
        Registry.registerBedrock(CommandRequestPacket.class, new BedrockCommandRequestTranslator());
        Registry.registerBedrock(MobEquipmentPacket.class, new BedrockMobEquipmentTranslator());
        Registry.registerBedrock(MovePlayerPacket.class, new BedrockMovePlayerTranslator());
<<<<<<< HEAD
        Registry.registerBedrock(PlayerActionPacket.class, new BedrockActionTranslator());
        Registry.registerBedrock(SetLocalPlayerAsInitializedPacket.class, new BedrockPlayerInitialized());
        Registry.registerBedrock(TextPacket.class, new BedrockTextTranslator());
=======
        Registry.registerBedrock(InventoryTransactionPacket.class, new BedrockInventoryTransactionTranslator());
>>>>>>> 91a80f7d

        itemTranslator = new ItemTranslator();
        blockTranslator = new BlockTranslator();

        registerInventoryTranslators();
    }

    private static void registerInventoryTranslators() {
        inventoryTranslators.put(WindowType.GENERIC_9X1, new GenericInventoryTranslator());
        inventoryTranslators.put(WindowType.GENERIC_9X2, new GenericInventoryTranslator());
        inventoryTranslators.put(WindowType.GENERIC_9X3, new GenericInventoryTranslator());
        inventoryTranslators.put(WindowType.GENERIC_9X4, new GenericInventoryTranslator());
        inventoryTranslators.put(WindowType.GENERIC_9X5, new GenericInventoryTranslator());
        inventoryTranslators.put(WindowType.GENERIC_9X6, new GenericInventoryTranslator());
    }
}<|MERGE_RESOLUTION|>--- conflicted
+++ resolved
@@ -149,15 +149,12 @@
 
         Registry.registerBedrock(AnimatePacket.class, new BedrockAnimateTranslator());
         Registry.registerBedrock(CommandRequestPacket.class, new BedrockCommandRequestTranslator());
+        Registry.registerBedrock(InventoryTransactionPacket.class, new BedrockInventoryTransactionTranslator());
         Registry.registerBedrock(MobEquipmentPacket.class, new BedrockMobEquipmentTranslator());
         Registry.registerBedrock(MovePlayerPacket.class, new BedrockMovePlayerTranslator());
-<<<<<<< HEAD
         Registry.registerBedrock(PlayerActionPacket.class, new BedrockActionTranslator());
         Registry.registerBedrock(SetLocalPlayerAsInitializedPacket.class, new BedrockPlayerInitialized());
         Registry.registerBedrock(TextPacket.class, new BedrockTextTranslator());
-=======
-        Registry.registerBedrock(InventoryTransactionPacket.class, new BedrockInventoryTransactionTranslator());
->>>>>>> 91a80f7d
 
         itemTranslator = new ItemTranslator();
         blockTranslator = new BlockTranslator();
