/*
 * Copyright (c) 2019 GeyserMC. http://geysermc.org
 *
 * Permission is hereby granted, free of charge, to any person obtaining a copy
 * of this software and associated documentation files (the "Software"), to deal
 * in the Software without restriction, including without limitation the rights
 * to use, copy, modify, merge, publish, distribute, sublicense, and/or sell
 * copies of the Software, and to permit persons to whom the Software is
 * furnished to do so, subject to the following conditions:
 *
 * The above copyright notice and this permission notice shall be included in
 * all copies or substantial portions of the Software.
 *
 * THE SOFTWARE IS PROVIDED "AS IS", WITHOUT WARRANTY OF ANY KIND, EXPRESS OR
 * IMPLIED, INCLUDING BUT NOT LIMITED TO THE WARRANTIES OF MERCHANTABILITY,
 * FITNESS FOR A PARTICULAR PURPOSE AND NONINFRINGEMENT. IN NO EVENT SHALL THE
 * AUTHORS OR COPYRIGHT HOLDERS BE LIABLE FOR ANY CLAIM, DAMAGES OR OTHER
 * LIABILITY, WHETHER IN AN ACTION OF CONTRACT, TORT OR OTHERWISE, ARISING FROM,
 * OUT OF OR IN CONNECTION WITH THE SOFTWARE OR THE USE OR OTHER DEALINGS IN
 * THE SOFTWARE.
 *
 * @author GeyserMC
 * @link https://github.com/GeyserMC/Geyser
 */

package org.geysermc.connector.network.translators;

import com.flowpowered.math.vector.Vector2f;
import com.flowpowered.math.vector.Vector3f;
import com.flowpowered.math.vector.Vector3i;
import com.github.steveice10.mc.protocol.data.message.TranslationMessage;
import com.github.steveice10.mc.protocol.packet.ingame.server.ServerChatPacket;
import com.github.steveice10.mc.protocol.packet.ingame.server.ServerJoinGamePacket;
import com.github.steveice10.mc.protocol.packet.ingame.server.ServerTitlePacket;
import com.github.steveice10.mc.protocol.packet.ingame.server.world.ServerUpdateTimePacket;
import com.nukkitx.nbt.CompoundTagBuilder;
import com.nukkitx.nbt.NbtUtils;
import com.nukkitx.nbt.stream.NBTOutputStream;
import com.nukkitx.nbt.tag.CompoundTag;
import com.nukkitx.protocol.bedrock.data.GamePublishSetting;
import com.nukkitx.protocol.bedrock.data.GameRule;
import com.nukkitx.protocol.bedrock.packet.*;
import org.geysermc.connector.utils.MessageUtils;
import org.geysermc.connector.utils.Toolbox;

import java.io.ByteArrayOutputStream;
import java.io.IOException;

public class TranslatorsInit {

    private static final CompoundTag EMPTY_TAG = CompoundTagBuilder.builder().buildRootTag();
    private static final byte[] EMPTY_LEVEL_CHUNK_DATA;

    static {
        try (ByteArrayOutputStream outputStream = new ByteArrayOutputStream()) {
            outputStream.write(new byte[258]); // Biomes + Border Size + Extra Data Size

            try (NBTOutputStream stream = NbtUtils.createNetworkWriter(outputStream)) {
                stream.write(EMPTY_TAG);
            }

            EMPTY_LEVEL_CHUNK_DATA = outputStream.toByteArray();
        }catch (IOException e) {
            throw new AssertionError("Unable to generate empty level chunk data");
        }
    }

    public static void start() {
        addLoginPackets();
        addChatPackets();
        addTitlePackets();
        addTimePackets();
    }

    private static void addLoginPackets() {
        Registry.add(ServerJoinGamePacket.class, (packet, session) -> {
            AdventureSettingsPacket bedrockPacket = new AdventureSettingsPacket();

            bedrockPacket.setUniqueEntityId(packet.getEntityId());

            session.getUpstream().sendPacketImmediately(bedrockPacket);

            StartGamePacket startGamePacket = new StartGamePacket();
            startGamePacket.setUniqueEntityId(packet.getEntityId());
            startGamePacket.setRuntimeEntityId(packet.getEntityId());
            startGamePacket.setPlayerGamemode(packet.getGameMode().ordinal());
            startGamePacket.setPlayerPosition(new Vector3f(0, 0, 0));
            startGamePacket.setRotation(new Vector2f(1, 1));

            startGamePacket.setSeed(1111);
            startGamePacket.setDimensionId(0);
            startGamePacket.setGeneratorId(0);
            startGamePacket.setLevelGamemode(packet.getGameMode().ordinal());
            startGamePacket.setDifficulty(1);
            startGamePacket.setDefaultSpawn(new Vector3i(0, 0, 0));
            startGamePacket.setAcheivementsDisabled(true);
            startGamePacket.setTime(0);
            startGamePacket.setEduLevel(false);
            startGamePacket.setEduFeaturesEnabled(false);
            startGamePacket.setRainLevel(0);
            startGamePacket.setLightningLevel(0);
            startGamePacket.setMultiplayerGame(true);
            startGamePacket.setBroadcastingToLan(true);
            startGamePacket.getGamerules().add(new GameRule<>("showcoordinates", true));
            startGamePacket.setPlatformBroadcastMode(GamePublishSetting.PUBLIC);
            startGamePacket.setXblBroadcastMode(GamePublishSetting.PUBLIC);
            startGamePacket.setCommandsEnabled(true);
            startGamePacket.setTexturePacksRequired(false);
            startGamePacket.setBonusChestEnabled(false);
            startGamePacket.setStartingWithMap(false);
            startGamePacket.setTrustingPlayers(true);
            startGamePacket.setDefaultPlayerPermission(1);
            startGamePacket.setServerChunkTickRange(4);
            startGamePacket.setBehaviorPackLocked(false);
            startGamePacket.setResourcePackLocked(false);
            startGamePacket.setFromLockedWorldTemplate(false);
            startGamePacket.setUsingMsaGamertagsOnly(false);
            startGamePacket.setFromWorldTemplate(false);
            startGamePacket.setWorldTemplateOptionLocked(false);

            startGamePacket.setLevelId("oerjhii");
            startGamePacket.setWorldName("world");
            startGamePacket.setPremiumWorldTemplateId("00000000-0000-0000-0000-000000000000");
            startGamePacket.setCurrentTick(0);
            startGamePacket.setEnchantmentSeed(0);
            startGamePacket.setMultiplayerCorrelationId("");
            startGamePacket.setCachedPalette(Toolbox.CACHED_PALLETE);
            startGamePacket.setItemEntries(Toolbox.ITEMS);

            session.getUpstream().sendPacket(startGamePacket);

            Vector3f pos = new Vector3f(0, 0, 0);
            int chunkX = pos.getFloorX() >> 4;
            int chunkZ = pos.getFloorZ() >> 4;
            for (int x = -3; x < 3; x++) {
                for (int z = -3; z < 3; z++) {
                    LevelChunkPacket data = new LevelChunkPacket();
                    data.setChunkX(chunkX + x);
                    data.setChunkZ(chunkZ + z);
                    data.setSubChunksLength(0);

                    data.setData(EMPTY_LEVEL_CHUNK_DATA);

                    session.getUpstream().sendPacketImmediately(data);

                }
            }

            PlayStatusPacket playStatusPacket = new PlayStatusPacket();
            playStatusPacket.setStatus(PlayStatusPacket.Status.PLAYER_SPAWN);
            session.getUpstream().sendPacket(playStatusPacket);
        });
    }

    private static void addChatPackets() {
        Registry.add(ServerChatPacket.class, (packet, session) -> {
            TextPacket textPacket = new TextPacket();
            textPacket.setPlatformChatId("");
            textPacket.setSourceName("");
            textPacket.setXuid("");
            switch (packet.getType()) {
                case CHAT:
                    textPacket.setType(TextPacket.Type.CHAT);
                case SYSTEM:
                    textPacket.setType(TextPacket.Type.SYSTEM);
                case NOTIFICATION:
                    textPacket.setType(TextPacket.Type.TIP);
                default:
                    textPacket.setType(TextPacket.Type.RAW);
            }

            if (packet.getMessage() instanceof TranslationMessage) {
                textPacket.setType(TextPacket.Type.TRANSLATION);
                textPacket.setNeedsTranslation(true);
                textPacket.setParameters(MessageUtils.getTranslationParams(((TranslationMessage) packet.getMessage()).getTranslationParams()));
                textPacket.setMessage(MessageUtils.getBedrockMessage(packet.getMessage()));
            } else {
                textPacket.setNeedsTranslation(false);
                textPacket.setMessage(MessageUtils.getBedrockMessage(packet.getMessage()));
            }

            session.getUpstream().sendPacket(textPacket);
        });
    }
<<<<<<< HEAD
=======

    public static void addTitlePackets() {
        Registry.add(ServerTitlePacket.class, (packet, session) -> {
            SetTitlePacket titlePacket = new SetTitlePacket();

            switch (packet.getAction()) {
                case TITLE:
                    titlePacket.setType(SetTitlePacket.Type.SET_TITLE);
                    titlePacket.setText(packet.getTitle().getFullText());
                    break;
                case SUBTITLE:
                    titlePacket.setType(SetTitlePacket.Type.SET_SUBTITLE);
                    titlePacket.setText(packet.getSubtitle().getFullText());
                    break;
                case CLEAR:
                case RESET:
                    titlePacket.setType(SetTitlePacket.Type.RESET_TITLE);
                    titlePacket.setText("");
                    break;
                case ACTION_BAR:
                    titlePacket.setType(SetTitlePacket.Type.SET_ACTIONBAR_MESSAGE);
                    titlePacket.setText(packet.getActionBar().getFullText());
                    break;
            }

            titlePacket.setFadeInTime(packet.getFadeIn());
            titlePacket.setFadeOutTime(packet.getFadeOut());
            titlePacket.setStayTime(packet.getStay());

            session.getUpstream().sendPacket(titlePacket);
        });
    }

    public static void addTimePackets() {
        Registry.add(ServerUpdateTimePacket.class, (packet, session) -> {
            SetTimePacket setTimePacket = new SetTimePacket();
            setTimePacket.setTime((int) Math.abs(packet.getTime()));

            session.getUpstream().sendPacket(setTimePacket);
        });
    }
>>>>>>> a01a07ae
}<|MERGE_RESOLUTION|>--- conflicted
+++ resolved
@@ -157,7 +157,7 @@
             TextPacket textPacket = new TextPacket();
             textPacket.setPlatformChatId("");
             textPacket.setSourceName("");
-            textPacket.setXuid("");
+            textPacket.setXuid(session.getAuthenticationData().getXboxUUID());
             switch (packet.getType()) {
                 case CHAT:
                     textPacket.setType(TextPacket.Type.CHAT);
@@ -182,8 +182,6 @@
             session.getUpstream().sendPacket(textPacket);
         });
     }
-<<<<<<< HEAD
-=======
 
     public static void addTitlePackets() {
         Registry.add(ServerTitlePacket.class, (packet, session) -> {
@@ -225,5 +223,4 @@
             session.getUpstream().sendPacket(setTimePacket);
         });
     }
->>>>>>> a01a07ae
 }