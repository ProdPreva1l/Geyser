--- conflicted
+++ resolved
@@ -157,12 +157,9 @@
         Registry.registerBedrock(SetLocalPlayerAsInitializedPacket.class, new BedrockPlayerInitializedTranslator());
         Registry.registerBedrock(InteractPacket.class, new BedrockInteractTranslator());
         Registry.registerBedrock(TextPacket.class, new BedrockTextTranslator());
-<<<<<<< HEAD
         Registry.registerBedrock(ContainerClosePacket.class, new BedrockContainerCloseTranslator());
-=======
         Registry.registerBedrock(RespawnPacket.class, new BedrockRespawnTranslator());
         Registry.registerBedrock(ShowCreditsPacket.class, new BedrockShowCreditsTranslator());
->>>>>>> a4ad4a96
 
         itemTranslator = new ItemTranslator();
         blockTranslator = new BlockTranslator();
