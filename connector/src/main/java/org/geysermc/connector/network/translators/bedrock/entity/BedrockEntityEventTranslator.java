/*
 * Copyright (c) 2019-2020 GeyserMC. http://geysermc.org
 *
 * Permission is hereby granted, free of charge, to any person obtaining a copy
 * of this software and associated documentation files (the "Software"), to deal
 * in the Software without restriction, including without limitation the rights
 * to use, copy, modify, merge, publish, distribute, sublicense, and/or sell
 * copies of the Software, and to permit persons to whom the Software is
 * furnished to do so, subject to the following conditions:
 *
 * The above copyright notice and this permission notice shall be included in
 * all copies or substantial portions of the Software.
 *
 * THE SOFTWARE IS PROVIDED "AS IS", WITHOUT WARRANTY OF ANY KIND, EXPRESS OR
 * IMPLIED, INCLUDING BUT NOT LIMITED TO THE WARRANTIES OF MERCHANTABILITY,
 * FITNESS FOR A PARTICULAR PURPOSE AND NONINFRINGEMENT. IN NO EVENT SHALL THE
 * AUTHORS OR COPYRIGHT HOLDERS BE LIABLE FOR ANY CLAIM, DAMAGES OR OTHER
 * LIABILITY, WHETHER IN AN ACTION OF CONTRACT, TORT OR OTHERWISE, ARISING FROM,
 * OUT OF OR IN CONNECTION WITH THE SOFTWARE OR THE USE OR OTHER DEALINGS IN
 * THE SOFTWARE.
 *
 * @author GeyserMC
 * @link https://github.com/GeyserMC/Geyser
 */

package org.geysermc.connector.network.translators.bedrock.entity;

import com.github.steveice10.mc.protocol.data.game.window.VillagerTrade;
import com.github.steveice10.mc.protocol.packet.ingame.client.window.ClientSelectTradePacket;
import com.nukkitx.protocol.bedrock.data.entity.EntityData;
import com.nukkitx.protocol.bedrock.packet.EntityEventPacket;
import org.geysermc.connector.entity.Entity;
import org.geysermc.connector.inventory.GeyserItemStack;
import org.geysermc.connector.inventory.Inventory;
import org.geysermc.connector.inventory.MerchantContainer;
import org.geysermc.connector.network.session.GeyserSession;
import org.geysermc.connector.network.translators.PacketTranslator;
import org.geysermc.connector.network.translators.Translator;

@Translator(packet = EntityEventPacket.class)
public class BedrockEntityEventTranslator extends PacketTranslator<EntityEventPacket> {

    @Override
    public void translate(EntityEventPacket packet, GeyserSession session) {
        switch (packet.getType()) {
            case EATING_ITEM:
                // Resend the packet so we get the eating sounds
                session.sendUpstreamPacket(packet);
                return;
            case COMPLETE_TRADE:
<<<<<<< HEAD
                ClientSelectTradePacket selectTradePacket = new ClientSelectTradePacket(packet.getData());
                session.sendDownstreamPacket(selectTradePacket);
=======
                session.addInventoryTask(() -> {
                    ClientSelectTradePacket selectTradePacket = new ClientSelectTradePacket(packet.getData());
                    session.getDownstream().getSession().send(selectTradePacket);
                });
>>>>>>> 7f4b588c

                session.addInventoryTask(() -> {
                    Entity villager = session.getPlayerEntity();
                    Inventory openInventory = session.getOpenInventory();
                    if (openInventory instanceof MerchantContainer) {
                        MerchantContainer merchantInventory = (MerchantContainer) openInventory;
                        VillagerTrade[] trades = merchantInventory.getVillagerTrades();
                        if (trades != null && packet.getData() >= 0 && packet.getData() < trades.length) {
                            VillagerTrade trade = merchantInventory.getVillagerTrades()[packet.getData()];
                            openInventory.setItem(2, GeyserItemStack.from(trade.getOutput()));
                            villager.getMetadata().put(EntityData.TRADE_XP, trade.getXp() + villager.getMetadata().getInt(EntityData.TRADE_XP));
                            villager.updateBedrockMetadata(session);
                        }
                    }
                }, 100);
                return;
        }
        session.getConnector().getLogger().debug("Did not translate incoming EntityEventPacket: " + packet.toString());
    }
}<|MERGE_RESOLUTION|>--- conflicted
+++ resolved
@@ -48,15 +48,10 @@
                 session.sendUpstreamPacket(packet);
                 return;
             case COMPLETE_TRADE:
-<<<<<<< HEAD
-                ClientSelectTradePacket selectTradePacket = new ClientSelectTradePacket(packet.getData());
-                session.sendDownstreamPacket(selectTradePacket);
-=======
                 session.addInventoryTask(() -> {
                     ClientSelectTradePacket selectTradePacket = new ClientSelectTradePacket(packet.getData());
-                    session.getDownstream().getSession().send(selectTradePacket);
+                    session.sendDownstreamPacket(selectTradePacket);
                 });
->>>>>>> 7f4b588c
 
                 session.addInventoryTask(() -> {
                     Entity villager = session.getPlayerEntity();
