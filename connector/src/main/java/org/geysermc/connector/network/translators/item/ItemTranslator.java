/*
 * Copyright (c) 2019-2020 GeyserMC. http://geysermc.org
 *
 * Permission is hereby granted, free of charge, to any person obtaining a copy
 * of this software and associated documentation files (the "Software"), to deal
 * in the Software without restriction, including without limitation the rights
 * to use, copy, modify, merge, publish, distribute, sublicense, and/or sell
 * copies of the Software, and to permit persons to whom the Software is
 * furnished to do so, subject to the following conditions:
 *
 * The above copyright notice and this permission notice shall be included in
 * all copies or substantial portions of the Software.
 *
 * THE SOFTWARE IS PROVIDED "AS IS", WITHOUT WARRANTY OF ANY KIND, EXPRESS OR
 * IMPLIED, INCLUDING BUT NOT LIMITED TO THE WARRANTIES OF MERCHANTABILITY,
 * FITNESS FOR A PARTICULAR PURPOSE AND NONINFRINGEMENT. IN NO EVENT SHALL THE
 * AUTHORS OR COPYRIGHT HOLDERS BE LIABLE FOR ANY CLAIM, DAMAGES OR OTHER
 * LIABILITY, WHETHER IN AN ACTION OF CONTRACT, TORT OR OTHERWISE, ARISING FROM,
 * OUT OF OR IN CONNECTION WITH THE SOFTWARE OR THE USE OR OTHER DEALINGS IN
 * THE SOFTWARE.
 *
 * @author GeyserMC
 * @link https://github.com/GeyserMC/Geyser
 */

package org.geysermc.connector.network.translators.item;

import com.github.steveice10.mc.protocol.data.game.entity.metadata.ItemStack;
import com.github.steveice10.mc.protocol.data.message.Message;
import com.github.steveice10.opennbt.tag.builtin.ByteArrayTag;
import com.github.steveice10.opennbt.tag.builtin.ByteTag;
import com.github.steveice10.opennbt.tag.builtin.CompoundTag;
import com.github.steveice10.opennbt.tag.builtin.DoubleTag;
import com.github.steveice10.opennbt.tag.builtin.FloatTag;
import com.github.steveice10.opennbt.tag.builtin.IntArrayTag;
import com.github.steveice10.opennbt.tag.builtin.IntTag;
import com.github.steveice10.opennbt.tag.builtin.ListTag;
import com.github.steveice10.opennbt.tag.builtin.LongArrayTag;
import com.github.steveice10.opennbt.tag.builtin.LongTag;
import com.github.steveice10.opennbt.tag.builtin.ShortTag;
import com.github.steveice10.opennbt.tag.builtin.StringTag;
import com.github.steveice10.opennbt.tag.builtin.Tag;
import com.nukkitx.protocol.bedrock.data.ItemData;
<<<<<<< HEAD
import org.geysermc.api.Geyser;
import org.geysermc.connector.console.GeyserLogger;
=======

import org.geysermc.connector.GeyserConnector;
>>>>>>> 2efaac1c
import org.geysermc.connector.utils.MessageUtils;
import org.geysermc.connector.utils.Toolbox;

import java.util.ArrayList;
import java.util.HashMap;
import java.util.List;
import java.util.Map;

public class ItemTranslator {

    public ItemStack translateToJava(ItemData data) {
        ItemEntry javaItem = getItem(data);

        if (data.getTag() == null) {
            return new ItemStack(javaItem.getJavaId(), data.getCount());
        } else if (javaItem.getJavaIdentifier().equals("minecraft:enchanted_book")) {
            CompoundTag javaTag = translateToJavaNBT(data.getTag());
            Map<String, Tag> javaValue = javaTag.getValue();
            Tag enchTag = javaValue.get("Enchantments");
            if (enchTag instanceof ListTag) {
                enchTag = new ListTag("StoredEnchantments", ((ListTag) enchTag).getValue());
                javaValue.remove("Enchantments");
                javaValue.put("StoredEnchantments", enchTag);
                javaTag.setValue(javaValue);
            }
            return new ItemStack(javaItem.getJavaId(), data.getCount(), javaTag);
        }
        return new ItemStack(javaItem.getJavaId(), data.getCount(), translateToJavaNBT(data.getTag()));
    }

    public ItemData translateToBedrock(ItemStack stack) {
        if (stack == null) {
            return ItemData.AIR;
        }

        ItemEntry bedrockItem = getItem(stack);
        if (stack.getNbt() == null) {
           return ItemData.of(bedrockItem.getBedrockId(), (short) bedrockItem.getBedrockData(), stack.getAmount());
        } else if (bedrockItem.getJavaIdentifier().endsWith("potion")) {
            Tag potionTag = stack.getNbt().get("Potion");
            if (potionTag instanceof StringTag) {
                Potion potion = Potion.getByJavaIdentifier(((StringTag) potionTag).getValue());
                if (potion != null) {
                    return ItemData.of(bedrockItem.getBedrockId(), potion.getBedrockId(), stack.getAmount(), translateToBedrockNBT(stack.getNbt()));
                }
                Geyser.getLogger().debug("Unknown java potion: " + potionTag.getValue());
            }
        }
        return ItemData.of(bedrockItem.getBedrockId(), (short) bedrockItem.getBedrockData(), stack.getAmount(), translateToBedrockNBT(stack.getNbt()));
    }

    public ItemEntry getItem(ItemStack stack) {
        return Toolbox.ITEM_ENTRIES.get(stack.getId());
    }

    public ItemEntry getItem(ItemData data) {
        for (ItemEntry itemEntry : Toolbox.ITEM_ENTRIES.values()) {
            if (itemEntry.getBedrockId() == data.getId() && (itemEntry.getBedrockData() == data.getDamage() || itemEntry.getJavaIdentifier().endsWith("potion"))) {
                return itemEntry;
            }
        }

        GeyserConnector.getInstance().getLogger().debug("Missing mapping for bedrock item " + data.getId() + ":" + data.getDamage());
        return ItemEntry.AIR;
    }

    private CompoundTag translateToJavaNBT(com.nukkitx.nbt.tag.CompoundTag tag) {
        CompoundTag javaTag = new CompoundTag(tag.getName());
        Map<String, Tag> javaValue = javaTag.getValue();
        if (tag.getValue() != null && !tag.getValue().isEmpty()) {
            for (String str : tag.getValue().keySet()) {
                com.nukkitx.nbt.tag.Tag bedrockTag = tag.get(str);
                Tag translatedTag = translateToJavaNBT(bedrockTag);
                if (translatedTag == null)
                    continue;

                javaValue.put(translatedTag.getName(), translatedTag);
            }
        }

        javaTag.setValue(javaValue);
        return javaTag;
    }

    private Tag translateToJavaNBT(com.nukkitx.nbt.tag.Tag tag) {
        if (tag instanceof com.nukkitx.nbt.tag.ByteArrayTag) {
            com.nukkitx.nbt.tag.ByteArrayTag byteArrayTag = (com.nukkitx.nbt.tag.ByteArrayTag) tag;
            return new ByteArrayTag(byteArrayTag.getName(), byteArrayTag.getValue());
        }

        if (tag instanceof com.nukkitx.nbt.tag.ByteTag) {
            com.nukkitx.nbt.tag.ByteTag byteTag = (com.nukkitx.nbt.tag.ByteTag) tag;
            return new ByteTag(byteTag.getName(), byteTag.getValue());
        }

        if (tag instanceof com.nukkitx.nbt.tag.DoubleTag) {
            com.nukkitx.nbt.tag.DoubleTag doubleTag = (com.nukkitx.nbt.tag.DoubleTag) tag;
            return new DoubleTag(doubleTag.getName(), doubleTag.getValue());
        }

        if (tag instanceof com.nukkitx.nbt.tag.FloatTag) {
            com.nukkitx.nbt.tag.FloatTag floatTag = (com.nukkitx.nbt.tag.FloatTag) tag;
            return new FloatTag(floatTag.getName(), floatTag.getValue());
        }

        if (tag instanceof com.nukkitx.nbt.tag.IntArrayTag) {
            com.nukkitx.nbt.tag.IntArrayTag intArrayTag = (com.nukkitx.nbt.tag.IntArrayTag) tag;
            return new IntArrayTag(intArrayTag.getName(), intArrayTag.getValue());
        }

        if (tag instanceof com.nukkitx.nbt.tag.IntTag) {
            com.nukkitx.nbt.tag.IntTag intTag = (com.nukkitx.nbt.tag.IntTag) tag;
            return new IntTag(intTag.getName(), intTag.getValue());
        }

        if (tag instanceof com.nukkitx.nbt.tag.LongArrayTag) {
            com.nukkitx.nbt.tag.LongArrayTag longArrayTag = (com.nukkitx.nbt.tag.LongArrayTag) tag;
            return new LongArrayTag(longArrayTag.getName(), longArrayTag.getValue());
        }

        if (tag instanceof com.nukkitx.nbt.tag.LongTag) {
            com.nukkitx.nbt.tag.LongTag longTag = (com.nukkitx.nbt.tag.LongTag) tag;
            return new LongTag(longTag.getName(), longTag.getValue());
        }

        if (tag instanceof com.nukkitx.nbt.tag.ShortTag) {
            com.nukkitx.nbt.tag.ShortTag shortTag = (com.nukkitx.nbt.tag.ShortTag) tag;
            return new ShortTag(shortTag.getName(), shortTag.getValue());
        }

        if (tag instanceof com.nukkitx.nbt.tag.StringTag) {
            com.nukkitx.nbt.tag.StringTag stringTag = (com.nukkitx.nbt.tag.StringTag) tag;
            return new StringTag(stringTag.getName(), stringTag.getValue());
        }

        if (tag instanceof com.nukkitx.nbt.tag.ListTag) {
            com.nukkitx.nbt.tag.ListTag listTag = (com.nukkitx.nbt.tag.ListTag) tag;

            List<Tag> tags = new ArrayList<>();

            if (tag.getName().equals("ench")) {
                for (Object value : listTag.getValue()) {
                    if (!(value instanceof com.nukkitx.nbt.tag.CompoundTag))
                        continue;

                    com.nukkitx.nbt.tag.CompoundTag tagValue = (com.nukkitx.nbt.tag.CompoundTag) value;
                    int bedrockId = tagValue.getShort("id", (short) -1);
                    Enchantment enchantment = Enchantment.getByBedrockId(bedrockId);
                    if (enchantment != null) {
                        CompoundTag javaTag = new CompoundTag("");
                        Map<String, Tag> javaValue = javaTag.getValue();
                        javaValue.put("id", new StringTag("id", enchantment.getJavaIdentifier()));
                        javaValue.put("lvl", new IntTag("lvl", tagValue.getShort("lvl", (short) 1)));
                        javaTag.setValue(javaValue);
                        tags.add(javaTag);
                    } else {
                        Geyser.getLogger().debug("Unknown bedrock enchantment: " + bedrockId);
                    }
                }
                return new ListTag("Enchantments", tags);
            }

            for (Object value : listTag.getValue()) {
                if (!(value instanceof com.nukkitx.nbt.tag.Tag))
                    continue;

                com.nukkitx.nbt.tag.Tag tagValue = (com.nukkitx.nbt.tag.Tag) value;
                Tag javaTag = translateToJavaNBT(tagValue);
                if (javaTag != null)
                    tags.add(javaTag);
            }
            return new ListTag(listTag.getName(), tags);
        }

        if (tag instanceof com.nukkitx.nbt.tag.CompoundTag) {
            return translateToJavaNBT((com.nukkitx.nbt.tag.CompoundTag) tag);
        }

        return null;
    }

    private com.nukkitx.nbt.tag.CompoundTag translateToBedrockNBT(CompoundTag tag) {
        Map<String, com.nukkitx.nbt.tag.Tag<?>> javaValue = new HashMap<String, com.nukkitx.nbt.tag.Tag<?>>();
        if (tag.getValue() != null && !tag.getValue().isEmpty()) {
            for (String str : tag.getValue().keySet()) {
                Tag javaTag = tag.get(str);
                com.nukkitx.nbt.tag.Tag translatedTag = translateToBedrockNBT(javaTag);
                if (translatedTag == null)
                    continue;

                javaValue.put(translatedTag.getName(), translatedTag);
            }
        }

        com.nukkitx.nbt.tag.CompoundTag bedrockTag = new com.nukkitx.nbt.tag.CompoundTag(tag.getName(), javaValue);
        return bedrockTag;
    }

    private com.nukkitx.nbt.tag.Tag translateToBedrockNBT(Tag tag) {
        if (tag instanceof ByteArrayTag) {
            ByteArrayTag byteArrayTag = (ByteArrayTag) tag;
            return new com.nukkitx.nbt.tag.ByteArrayTag(byteArrayTag.getName(), byteArrayTag.getValue());
        }

        if (tag instanceof ByteTag) {
            ByteTag byteTag = (ByteTag) tag;
            return new com.nukkitx.nbt.tag.ByteTag(byteTag.getName(), byteTag.getValue());
        }

        if (tag instanceof DoubleTag) {
            DoubleTag doubleTag = (DoubleTag) tag;
            return new com.nukkitx.nbt.tag.DoubleTag(doubleTag.getName(), doubleTag.getValue());
        }

        if (tag instanceof FloatTag) {
            FloatTag floatTag = (FloatTag) tag;
            return new com.nukkitx.nbt.tag.FloatTag(floatTag.getName(), floatTag.getValue());
        }

        if (tag instanceof IntArrayTag) {
            IntArrayTag intArrayTag = (IntArrayTag) tag;
            return new com.nukkitx.nbt.tag.IntArrayTag(intArrayTag.getName(), intArrayTag.getValue());
        }

        if (tag instanceof IntTag) {
            IntTag intTag = (IntTag) tag;
            return new com.nukkitx.nbt.tag.IntTag(intTag.getName(), intTag.getValue());
        }

        if (tag instanceof LongArrayTag) {
            LongArrayTag longArrayTag = (LongArrayTag) tag;
            return new com.nukkitx.nbt.tag.LongArrayTag(longArrayTag.getName(), longArrayTag.getValue());
        }

        if (tag instanceof LongTag) {
            LongTag longTag = (LongTag) tag;
            return new com.nukkitx.nbt.tag.LongTag(longTag.getName(), longTag.getValue());
        }

        if (tag instanceof ShortTag) {
            ShortTag shortTag = (ShortTag) tag;
            return new com.nukkitx.nbt.tag.ShortTag(shortTag.getName(), shortTag.getValue());
        }

        if (tag instanceof StringTag) {
            StringTag stringTag = (StringTag) tag;
            return new com.nukkitx.nbt.tag.StringTag(stringTag.getName(), MessageUtils.getBedrockMessage(Message.fromString(stringTag.getValue())));
        }

        if (tag instanceof ListTag) {
            ListTag listTag = (ListTag) tag;
            if (listTag.getName().equalsIgnoreCase("Enchantments") || listTag.getName().equalsIgnoreCase("StoredEnchantments")) {
                List<com.nukkitx.nbt.tag.CompoundTag> tags = new ArrayList<>();
                for (Object value : listTag.getValue()) {
                    if (!(value instanceof CompoundTag))
                        continue;

                    Tag javaEnchLvl = ((CompoundTag) value).get("lvl");
                    if (!(javaEnchLvl instanceof ShortTag))
                        continue;

                    Tag javaEnchId = ((CompoundTag) value).get("id");
                    if (!(javaEnchId instanceof StringTag))
                        continue;

                    Enchantment enchantment = Enchantment.getByJavaIdentifier(((StringTag) javaEnchId).getValue());
                    if (enchantment == null) {
                        Geyser.getLogger().debug("Unknown java enchantment: " + javaEnchId.getValue());
                        continue;
                    }

                    com.nukkitx.nbt.CompoundTagBuilder builder = com.nukkitx.nbt.tag.CompoundTag.EMPTY.toBuilder();
                    builder.shortTag("lvl", ((ShortTag) javaEnchLvl).getValue());
                    builder.shortTag("id", (short) enchantment.ordinal());
                    tags.add(builder.buildRootTag());
                }
                return new com.nukkitx.nbt.tag.ListTag<>("ench", com.nukkitx.nbt.tag.CompoundTag.class, tags);
            } else if (listTag.getName().equalsIgnoreCase("Lore")) {
                List<com.nukkitx.nbt.tag.StringTag> tags = new ArrayList<>();
                for (Object value : listTag.getValue()) {
                    if (!(value instanceof Tag))
                        continue;

                    com.nukkitx.nbt.tag.StringTag bedrockTag = (com.nukkitx.nbt.tag.StringTag) translateToBedrockNBT((Tag) value);
                    if (bedrockTag != null)
                        tags.add(bedrockTag);
                }
                return new com.nukkitx.nbt.tag.ListTag<>(listTag.getName(), com.nukkitx.nbt.tag.StringTag.class, tags);
            }
        }

        if (tag instanceof CompoundTag) {
            return translateToBedrockNBT((CompoundTag) tag);
        }

        return null;
    }
}<|MERGE_RESOLUTION|>--- conflicted
+++ resolved
@@ -41,13 +41,8 @@
 import com.github.steveice10.opennbt.tag.builtin.StringTag;
 import com.github.steveice10.opennbt.tag.builtin.Tag;
 import com.nukkitx.protocol.bedrock.data.ItemData;
-<<<<<<< HEAD
-import org.geysermc.api.Geyser;
-import org.geysermc.connector.console.GeyserLogger;
-=======
 
 import org.geysermc.connector.GeyserConnector;
->>>>>>> 2efaac1c
 import org.geysermc.connector.utils.MessageUtils;
 import org.geysermc.connector.utils.Toolbox;
 
@@ -93,7 +88,7 @@
                 if (potion != null) {
                     return ItemData.of(bedrockItem.getBedrockId(), potion.getBedrockId(), stack.getAmount(), translateToBedrockNBT(stack.getNbt()));
                 }
-                Geyser.getLogger().debug("Unknown java potion: " + potionTag.getValue());
+                GeyserConnector.getInstance().getLogger().debug("Unknown java potion: " + potionTag.getValue());
             }
         }
         return ItemData.of(bedrockItem.getBedrockId(), (short) bedrockItem.getBedrockData(), stack.getAmount(), translateToBedrockNBT(stack.getNbt()));
@@ -204,7 +199,7 @@
                         javaTag.setValue(javaValue);
                         tags.add(javaTag);
                     } else {
-                        Geyser.getLogger().debug("Unknown bedrock enchantment: " + bedrockId);
+                        GeyserConnector.getInstance().getLogger().debug("Unknown bedrock enchantment: " + bedrockId);
                     }
                 }
                 return new ListTag("Enchantments", tags);
@@ -315,7 +310,7 @@
 
                     Enchantment enchantment = Enchantment.getByJavaIdentifier(((StringTag) javaEnchId).getValue());
                     if (enchantment == null) {
-                        Geyser.getLogger().debug("Unknown java enchantment: " + javaEnchId.getValue());
+                        GeyserConnector.getInstance().getLogger().debug("Unknown java enchantment: " + javaEnchId.getValue());
                         continue;
                     }
 
