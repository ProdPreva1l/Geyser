--- conflicted
+++ resolved
@@ -54,32 +54,25 @@
 
             String originalName = ItemUtils.getCustomName(anvilContainer.getInput().getNbt());
 
-<<<<<<< HEAD
-        if (session.getOpenInventory() instanceof AnvilContainer) {
-            // Java Edition sends a packet every time an item is renamed even slightly in GUI. Fortunately, this works out for us now
-            ServerboundRenameItemPacket renameItemPacket = new ServerboundRenameItemPacket(packet.getText());
-            session.sendDownstreamPacket(renameItemPacket);
-=======
             String plainOriginalName = MessageTranslator.convertToPlainText(originalName, session.getLocale());
             String plainNewName = MessageTranslator.convertToPlainText(packet.getText(), session.getLocale());
             if (!plainOriginalName.equals(plainNewName)) {
                 // Strip out formatting since Java Edition does not allow it
                 packet.setText(plainNewName);
                 // Java Edition sends a packet every time an item is renamed even slightly in GUI. Fortunately, this works out for us now
-                ClientRenameItemPacket renameItemPacket = new ClientRenameItemPacket(plainNewName);
+                ServerboundRenameItemPacket renameItemPacket = new ServerboundRenameItemPacket(plainNewName);
                 session.sendDownstreamPacket(renameItemPacket);
             } else {
                 // Restore formatting for item since we're not renaming
                 packet.setText(MessageTranslator.convertMessageLenient(originalName));
                 // Java Edition sends the original custom name when not renaming,
                 // if there isn't a custom name an empty string is sent
-                ClientRenameItemPacket renameItemPacket = new ClientRenameItemPacket(plainOriginalName);
+                ServerboundRenameItemPacket renameItemPacket = new ServerboundRenameItemPacket(plainOriginalName);
                 session.sendDownstreamPacket(renameItemPacket);
             }
 
             anvilContainer.setUseJavaLevelCost(false);
             session.getInventoryTranslator().updateSlot(session, anvilContainer, 1);
->>>>>>> 581c24f2
         }
         session.sendUpstreamPacket(packet);
     }
