--- conflicted
+++ resolved
@@ -48,14 +48,8 @@
 
     static {
         SUPPORTED_BEDROCK_CODECS.add(Bedrock_v419.V419_CODEC.toBuilder()
-<<<<<<< HEAD
-                .minecraftVersion("1.16.100/1.16.101") // We change this as 1.16.100.60 (beta) crashes with Geyser
-                .build()
-        );
-=======
                 .minecraftVersion("1.16.100/1.16.101") // We change this as 1.16.100.60 is a beta
                 .build());
->>>>>>> 8e274daa
         SUPPORTED_BEDROCK_CODECS.add(DEFAULT_BEDROCK_CODEC);
     }
 
