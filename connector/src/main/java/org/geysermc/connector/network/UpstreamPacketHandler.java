/*
 * Copyright (c) 2019-2020 GeyserMC. http://geysermc.org
 *
 * Permission is hereby granted, free of charge, to any person obtaining a copy
 * of this software and associated documentation files (the "Software"), to deal
 * in the Software without restriction, including without limitation the rights
 * to use, copy, modify, merge, publish, distribute, sublicense, and/or sell
 * copies of the Software, and to permit persons to whom the Software is
 * furnished to do so, subject to the following conditions:
 *
 * The above copyright notice and this permission notice shall be included in
 * all copies or substantial portions of the Software.
 *
 * THE SOFTWARE IS PROVIDED "AS IS", WITHOUT WARRANTY OF ANY KIND, EXPRESS OR
 * IMPLIED, INCLUDING BUT NOT LIMITED TO THE WARRANTIES OF MERCHANTABILITY,
 * FITNESS FOR A PARTICULAR PURPOSE AND NONINFRINGEMENT. IN NO EVENT SHALL THE
 * AUTHORS OR COPYRIGHT HOLDERS BE LIABLE FOR ANY CLAIM, DAMAGES OR OTHER
 * LIABILITY, WHETHER IN AN ACTION OF CONTRACT, TORT OR OTHERWISE, ARISING FROM,
 * OUT OF OR IN CONNECTION WITH THE SOFTWARE OR THE USE OR OTHER DEALINGS IN
 * THE SOFTWARE.
 *
 * @author GeyserMC
 * @link https://github.com/GeyserMC/Geyser
 */

package org.geysermc.connector.network;

import com.nukkitx.protocol.bedrock.BedrockPacket;
import com.nukkitx.protocol.bedrock.data.ResourcePackType;
import com.nukkitx.protocol.bedrock.BedrockPacketCodec;
import com.nukkitx.protocol.bedrock.packet.*;
import org.geysermc.connector.GeyserConnector;
import org.geysermc.connector.common.AuthType;
import org.geysermc.connector.configuration.GeyserConfiguration;
import org.geysermc.connector.network.session.GeyserSession;
import org.geysermc.connector.network.translators.PacketTranslatorRegistry;
import org.geysermc.connector.utils.LanguageUtils;
import org.geysermc.connector.utils.LoginEncryptionUtils;
import org.geysermc.connector.utils.MathUtils;
import org.geysermc.connector.utils.ResourcePack;
import org.geysermc.connector.utils.ResourcePackManifest;
import org.geysermc.connector.utils.SettingsUtils;
import org.geysermc.connector.utils.StatisticsUtils;

import java.io.FileInputStream;
import java.io.InputStream;

public class UpstreamPacketHandler extends LoggingPacketHandler {

    public UpstreamPacketHandler(GeyserConnector connector, GeyserSession session) {
        super(connector, session);
    }

    private boolean translateAndDefault(BedrockPacket packet) {
        return PacketTranslatorRegistry.BEDROCK_TRANSLATOR.translate(packet.getClass(), packet, session);
    }

    @Override
    public boolean handle(LoginPacket loginPacket) {
        BedrockPacketCodec packetCodec = BedrockProtocol.getBedrockCodec(loginPacket.getProtocolVersion());
        if (packetCodec == null) {
            if (loginPacket.getProtocolVersion() > BedrockProtocol.DEFAULT_BEDROCK_CODEC.getProtocolVersion()) {
                // Too early to determine session locale
                session.getConnector().getLogger().info(LanguageUtils.getLocaleStringLog("geyser.network.outdated.server", BedrockProtocol.DEFAULT_BEDROCK_CODEC.getMinecraftVersion()));
                session.disconnect(LanguageUtils.getLocaleStringLog("geyser.network.outdated.server", BedrockProtocol.DEFAULT_BEDROCK_CODEC.getMinecraftVersion()));
                return true;
            } else if (loginPacket.getProtocolVersion() < BedrockProtocol.DEFAULT_BEDROCK_CODEC.getProtocolVersion()) {
                session.getConnector().getLogger().info(LanguageUtils.getLocaleStringLog("geyser.network.outdated.client", BedrockProtocol.DEFAULT_BEDROCK_CODEC.getMinecraftVersion()));
                session.disconnect(LanguageUtils.getLocaleStringLog("geyser.network.outdated.client", BedrockProtocol.DEFAULT_BEDROCK_CODEC.getMinecraftVersion()));
                return true;
            }
        }

        session.getUpstream().getSession().setPacketCodec(packetCodec);

        LoginEncryptionUtils.encryptPlayerConnection(connector, session, loginPacket);

        PlayStatusPacket playStatus = new PlayStatusPacket();
        playStatus.setStatus(PlayStatusPacket.Status.LOGIN_SUCCESS);
        session.sendUpstreamPacket(playStatus);

        ResourcePacksInfoPacket resourcePacksInfo = new ResourcePacksInfoPacket();
        for(ResourcePack resourcePack : ResourcePack.PACKS.values()) {
            ResourcePackManifest.Header header = resourcePack.getManifest().getHeader();
            resourcePacksInfo.getResourcePackInfos().add(new ResourcePacksInfoPacket.Entry(
                    header.getUuid().toString(), header.getVersionString(), resourcePack.getFile().length(),
<<<<<<< HEAD
                    "", "", "", false, false));
=======
                            "", "", "", false, false));
>>>>>>> 8e274daa
        }
        resourcePacksInfo.setForcedToAccept(GeyserConnector.getInstance().getConfig().isForceResourcePacks());
        session.sendUpstreamPacket(resourcePacksInfo);
        return true;
    }

    @Override
    public boolean handle(ResourcePackClientResponsePacket packet) {
        switch (packet.getStatus()) {
            case COMPLETED:
                session.connect(connector.getRemoteServer());
                connector.getLogger().info(LanguageUtils.getLocaleStringLog("geyser.network.connect", session.getAuthData().getName()));
                break;

            case SEND_PACKS:
                for(String id : packet.getPackIds()) {
                    ResourcePackDataInfoPacket data = new ResourcePackDataInfoPacket();
                    String[] packID = id.split("_");
                    ResourcePack pack = ResourcePack.PACKS.get(packID[0]);
                    ResourcePackManifest.Header header = pack.getManifest().getHeader();

                    data.setPackId(header.getUuid());
                    int chunkCount = (int) Math.ceil((int) pack.getFile().length() / (double) ResourcePack.CHUNK_SIZE);
                    data.setChunkCount(chunkCount);
                    data.setCompressedPackSize(pack.getFile().length());
                    data.setMaxChunkSize(ResourcePack.CHUNK_SIZE);
                    data.setHash(pack.getSha256());
                    data.setPackVersion(packID[1]);
                    data.setPremium(false);
                    data.setType(ResourcePackType.RESOURCE);

                    session.sendUpstreamPacket(data);
                }
                break;

            case HAVE_ALL_PACKS:
                ResourcePackStackPacket stackPacket = new ResourcePackStackPacket();
                stackPacket.setExperimentsPreviouslyToggled(false);
                stackPacket.setForcedToAccept(false); // Leaving this as false allows the player to choose to download or not
                stackPacket.setGameVersion(session.getClientData().getGameVersion());

                for (ResourcePack pack : ResourcePack.PACKS.values()) {
                    ResourcePackManifest.Header header = pack.getManifest().getHeader();
                    stackPacket.getResourcePacks().add(new ResourcePackStackPacket.Entry(header.getUuid().toString(), header.getVersionString(), ""));
                }

                session.sendUpstreamPacket(stackPacket);
                break;

            default:
                session.disconnect("disconnectionScreen.resourcePack");
                break;
        }

        return true;
    }

    @Override
    public boolean handle(ModalFormResponsePacket packet) {
        if (packet.getFormId() == SettingsUtils.SETTINGS_FORM_ID) {
            return SettingsUtils.handleSettingsForm(session, packet.getFormData());
        } else if (packet.getFormId() == StatisticsUtils.STATISTICS_MENU_FORM_ID) {
            return StatisticsUtils.handleMenuForm(session, packet.getFormData());
        } else if (packet.getFormId() == StatisticsUtils.STATISTICS_LIST_FORM_ID) {
            return StatisticsUtils.handleListForm(session, packet.getFormData());
        }

        return LoginEncryptionUtils.authenticateFromForm(session, connector, packet.getFormId(), packet.getFormData());
    }

    private boolean couldLoginUserByName(String bedrockUsername) {
        if (connector.getConfig().getUserAuths() != null) {
            GeyserConfiguration.IUserAuthenticationInfo info = connector.getConfig().getUserAuths().get(bedrockUsername);

            if (info != null) {
                connector.getLogger().info(LanguageUtils.getLocaleStringLog("geyser.auth.stored_credentials", session.getAuthData().getName()));
                session.authenticate(info.getEmail(), info.getPassword());

                // TODO send a message to bedrock user telling them they are connected (if nothing like a motd
                //      somes from the Java server w/in a few seconds)
                return true;
            }
        }

        return false;
    }

    @Override
    public boolean handle(SetLocalPlayerAsInitializedPacket packet) {
        LanguageUtils.loadGeyserLocale(session.getLocale());

        if (!session.isLoggedIn() && !session.isLoggingIn() && session.getConnector().getAuthType() == AuthType.ONLINE) {
            // TODO it is safer to key authentication on something that won't change (UUID, not username)
            if (!couldLoginUserByName(session.getAuthData().getName())) {
                LoginEncryptionUtils.showLoginWindow(session);
            }
            // else we were able to log the user in
        }
        return translateAndDefault(packet);
    }

    @Override
    public boolean handle(MovePlayerPacket packet) {
        if (session.isLoggingIn()) {
            SetTitlePacket titlePacket = new SetTitlePacket();
            titlePacket.setType(SetTitlePacket.Type.ACTIONBAR);
            titlePacket.setText(LanguageUtils.getPlayerLocaleString("geyser.auth.login.wait", session.getLocale()));
            titlePacket.setFadeInTime(0);
            titlePacket.setFadeOutTime(1);
            titlePacket.setStayTime(2);
            session.sendUpstreamPacket(titlePacket);
        }

        return translateAndDefault(packet);
    }

    @Override
    boolean defaultHandler(BedrockPacket packet) {
        return translateAndDefault(packet);
    }

    @Override
    public boolean handle(ResourcePackChunkRequestPacket packet) {
        ResourcePackChunkDataPacket data = new ResourcePackChunkDataPacket();
        ResourcePack pack = ResourcePack.PACKS.get(packet.getPackId().toString());

        data.setChunkIndex(packet.getChunkIndex());
        data.setProgress(packet.getChunkIndex() * ResourcePack.CHUNK_SIZE);
        data.setPackVersion(packet.getPackVersion());
        data.setPackId(packet.getPackId());

        int offset = packet.getChunkIndex() * ResourcePack.CHUNK_SIZE;
        byte[] packData = new byte[(int) MathUtils.constrain(pack.getFile().length() - offset, 0, ResourcePack.CHUNK_SIZE)];

        try (InputStream inputStream = new FileInputStream(pack.getFile())) {
            inputStream.skip(offset);
            inputStream.read(packData, 0, packData.length);
        } catch (Exception e) {
            e.printStackTrace();
        }

        data.setData(packData);

        session.sendUpstreamPacket(data);
        return true;
    }
}<|MERGE_RESOLUTION|>--- conflicted
+++ resolved
@@ -84,11 +84,7 @@
             ResourcePackManifest.Header header = resourcePack.getManifest().getHeader();
             resourcePacksInfo.getResourcePackInfos().add(new ResourcePacksInfoPacket.Entry(
                     header.getUuid().toString(), header.getVersionString(), resourcePack.getFile().length(),
-<<<<<<< HEAD
-                    "", "", "", false, false));
-=======
                             "", "", "", false, false));
->>>>>>> 8e274daa
         }
         resourcePacksInfo.setForcedToAccept(GeyserConnector.getInstance().getConfig().isForceResourcePacks());
         session.sendUpstreamPacket(resourcePacksInfo);
