--- conflicted
+++ resolved
@@ -35,15 +35,11 @@
 import org.geysermc.connector.network.session.GeyserSession;
 import org.geysermc.connector.network.session.cache.AdvancementsCache;
 import org.geysermc.connector.network.translators.PacketTranslatorRegistry;
-<<<<<<< HEAD
 import org.geysermc.connector.utils.LanguageUtils;
 import org.geysermc.connector.utils.LoginEncryptionUtils;
 import org.geysermc.connector.utils.MathUtils;
 import org.geysermc.connector.utils.ResourcePack;
 import org.geysermc.connector.utils.ResourcePackManifest;
-=======
-import org.geysermc.connector.utils.*;
->>>>>>> a0db56ba
 
 import java.io.FileInputStream;
 import java.io.InputStream;
@@ -147,27 +143,8 @@
 
     @Override
     public boolean handle(ModalFormResponsePacket packet) {
-<<<<<<< HEAD
         session.getFormCache().handleResponse(packet);
         return true;
-=======
-        switch (packet.getFormId()) {
-            case AdvancementsCache.ADVANCEMENT_INFO_FORM_ID:
-                return session.getAdvancementsCache().handleInfoForm(packet.getFormData());
-            case AdvancementsCache.ADVANCEMENTS_LIST_FORM_ID:
-                return session.getAdvancementsCache().handleListForm(packet.getFormData());
-            case AdvancementsCache.ADVANCEMENTS_MENU_FORM_ID:
-                return session.getAdvancementsCache().handleMenuForm(packet.getFormData());
-            case SettingsUtils.SETTINGS_FORM_ID:
-                return SettingsUtils.handleSettingsForm(session, packet.getFormData());
-            case StatisticsUtils.STATISTICS_LIST_FORM_ID:
-                return StatisticsUtils.handleListForm(session, packet.getFormData());
-            case StatisticsUtils.STATISTICS_MENU_FORM_ID:
-                return StatisticsUtils.handleMenuForm(session, packet.getFormData());
-        }
-
-        return LoginEncryptionUtils.authenticateFromForm(session, connector, packet.getFormId(), packet.getFormData());
->>>>>>> a0db56ba
     }
 
     private boolean couldLoginUserByName(String bedrockUsername) {
