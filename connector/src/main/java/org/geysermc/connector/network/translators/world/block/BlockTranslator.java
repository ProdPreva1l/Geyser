/*
 * Copyright (c) 2019-2021 GeyserMC. http://geysermc.org
 *
 * Permission is hereby granted, free of charge, to any person obtaining a copy
 * of this software and associated documentation files (the "Software"), to deal
 * in the Software without restriction, including without limitation the rights
 * to use, copy, modify, merge, publish, distribute, sublicense, and/or sell
 * copies of the Software, and to permit persons to whom the Software is
 * furnished to do so, subject to the following conditions:
 *
 * The above copyright notice and this permission notice shall be included in
 * all copies or substantial portions of the Software.
 *
 * THE SOFTWARE IS PROVIDED "AS IS", WITHOUT WARRANTY OF ANY KIND, EXPRESS OR
 * IMPLIED, INCLUDING BUT NOT LIMITED TO THE WARRANTIES OF MERCHANTABILITY,
 * FITNESS FOR A PARTICULAR PURPOSE AND NONINFRINGEMENT. IN NO EVENT SHALL THE
 * AUTHORS OR COPYRIGHT HOLDERS BE LIABLE FOR ANY CLAIM, DAMAGES OR OTHER
 * LIABILITY, WHETHER IN AN ACTION OF CONTRACT, TORT OR OTHERWISE, ARISING FROM,
 * OUT OF OR IN CONNECTION WITH THE SOFTWARE OR THE USE OR OTHER DEALINGS IN
 * THE SOFTWARE.
 *
 * @author GeyserMC
 * @link https://github.com/GeyserMC/Geyser
 */

package org.geysermc.connector.network.translators.world.block;

import com.fasterxml.jackson.databind.JsonNode;
import com.google.common.collect.BiMap;
import com.google.common.collect.HashBiMap;
import com.nukkitx.nbt.*;
import it.unimi.dsi.fastutil.ints.*;
import it.unimi.dsi.fastutil.objects.Object2IntMap;
import it.unimi.dsi.fastutil.objects.Object2IntOpenHashMap;
import it.unimi.dsi.fastutil.objects.Object2ObjectMap;
import it.unimi.dsi.fastutil.objects.Object2ObjectOpenHashMap;
import lombok.Getter;
import org.geysermc.connector.GeyserConnector;
import org.geysermc.connector.network.translators.world.chunk.ChunkSection;
import org.geysermc.connector.network.translators.world.chunk.EmptyChunkProvider;
import org.geysermc.connector.registry.type.BlockMapping;
import org.geysermc.connector.utils.FileUtils;

import java.io.DataInputStream;
import java.io.InputStream;
import java.util.HashMap;
import java.util.Iterator;
import java.util.Map;
import java.util.zip.GZIPInputStream;

public abstract class BlockTranslator {
    /**
     * The Java block runtime ID of air
     */
    public static final int JAVA_AIR_ID = 0;
    public static final int JAVA_WATER_ID;
    /**
     * The Bedrock block runtime ID of air
     */
    private final int bedrockAirId;
    private final int bedrockWaterId;

    private final Int2IntMap javaToBedrockBlockMap = new Int2IntOpenHashMap();
    private final Int2IntMap bedrockToJavaBlockMap = new Int2IntOpenHashMap();

    private final NbtList<NbtMap> bedrockBlockStates;

    /**
     * Stores a list of differences in block identifiers.
     * Items will not be added to this list if the key and value is the same.
     */
    private static final Object2ObjectMap<String, String> JAVA_TO_BEDROCK_IDENTIFIERS = new Object2ObjectOpenHashMap<>();
    private static final BiMap<String, Integer> JAVA_ID_BLOCK_MAP = HashBiMap.create();
    private static final IntSet WATERLOGGED = new IntOpenHashSet();
    private final Object2IntMap<NbtMap> itemFrames = new Object2IntOpenHashMap<>();
    private final Map<String, NbtMap> flowerPotBlocks = new HashMap<>();

    private static final Int2ObjectMap<BlockMapping> JAVA_RUNTIME_ID_TO_BLOCK_MAPPING = new Int2ObjectOpenHashMap<>();

    /**
     * Java numeric ID to java unique identifier, used for block names in the statistics screen
     */
    public static final Int2ObjectMap<String> JAVA_ID_TO_JAVA_IDENTIFIER_MAP = new Int2ObjectOpenHashMap<>();

    /**
     * Runtime command block ID, used for fixing command block minecart appearances
     */
    @Getter
    private final int bedrockRuntimeCommandBlockId;

    private final EmptyChunkProvider emptyChunkProvider;

    public static final int JAVA_COBWEB_BLOCK_ID;

    public static final int JAVA_RUNTIME_FURNACE_ID;
    public static final int JAVA_RUNTIME_FURNACE_LIT_ID;

    public static final int JAVA_RUNTIME_SPAWNER_ID;

    /**
     * Contains a map of Java blocks to their respective Bedrock block tag, if the Java identifier is different from Bedrock.
     * Required to fix villager trades with these blocks.
     */
    private final Map<String, NbtMap> javaIdentifierToBedrockTag;

    /**
     * Stores the raw blocks JSON until it is no longer needed.
     */
    public static JsonNode BLOCKS_JSON;

    static {
        InputStream stream = FileUtils.getResource("mappings/blocks.json");
        try {
            BLOCKS_JSON = GeyserConnector.JSON_MAPPER.readTree(stream);
        } catch (Exception e) {
            throw new AssertionError("Unable to load Java block mappings", e);
        }

        int javaRuntimeId = -1;
        int cobwebBlockId = -1;
        int furnaceRuntimeId = -1;
        int furnaceLitRuntimeId = -1;
        int spawnerRuntimeId = -1;
        int uniqueJavaId = -1;
        int waterRuntimeId = -1;
        Iterator<Map.Entry<String, JsonNode>> blocksIterator = BLOCKS_JSON.fields();
        while (blocksIterator.hasNext()) {
            javaRuntimeId++;
            Map.Entry<String, JsonNode> entry = blocksIterator.next();
            String javaId = entry.getKey();

            BlockMapping.BlockMappingBuilder builder = BlockMapping.builder();
            // TODO fix this, (no block should have a null hardness)
            JsonNode hardnessNode = entry.getValue().get("block_hardness");
            if (hardnessNode != null) {
                builder.hardness(hardnessNode.doubleValue());
            }

            JsonNode canBreakWithHandNode = entry.getValue().get("can_break_with_hand");
            if (canBreakWithHandNode != null) {
                builder.canBreakWithHand(canBreakWithHandNode.booleanValue());
            } else {
                builder.canBreakWithHand(false);
            }

            JsonNode toolTypeNode = entry.getValue().get("tool_type");
            if (toolTypeNode != null) {
                builder.toolType(toolTypeNode.textValue());
            } else {
                builder.toolType("");
            }

            JsonNode collisionIndexNode = entry.getValue().get("collision_index");
            if (hardnessNode != null) {
                builder.collisionIndex(collisionIndexNode.intValue());
            }

            JsonNode pickItemNode = entry.getValue().get("pick_item");
            if (pickItemNode != null) {
                builder.pickItem(pickItemNode.textValue());
            }

            JAVA_ID_BLOCK_MAP.put(javaId, javaRuntimeId);

            BlockStateValues.storeBlockStateValues(entry.getKey(), javaRuntimeId, entry.getValue());

            String cleanJavaIdentifier = entry.getKey().split("\\[")[0];
            String bedrockIdentifier = entry.getValue().get("bedrock_identifier").asText();

            if (!JAVA_ID_TO_JAVA_IDENTIFIER_MAP.containsValue(cleanJavaIdentifier)) {
                uniqueJavaId++;
                JAVA_ID_TO_JAVA_IDENTIFIER_MAP.put(uniqueJavaId, cleanJavaIdentifier);
            }

            // Keeping this here since this is currently unchanged between versions
            if (!cleanJavaIdentifier.equals(bedrockIdentifier)) {
                JAVA_TO_BEDROCK_IDENTIFIERS.put(cleanJavaIdentifier, bedrockIdentifier);
            }

            builder.javaBlockId(uniqueJavaId);

            builder.javaIdentifier(javaId);

            JAVA_RUNTIME_ID_TO_BLOCK_MAPPING.put(javaRuntimeId, builder.build());

            if (javaId.contains("cobweb")) {
                cobwebBlockId = uniqueJavaId;

            } else if (javaId.startsWith("minecraft:furnace[facing=north")) {
                if (javaId.contains("lit=true")) {
                    furnaceLitRuntimeId = javaRuntimeId;
                } else {
                    furnaceRuntimeId = javaRuntimeId;
                }

            } else if (javaId.startsWith("minecraft:spawner")) {
                spawnerRuntimeId = javaRuntimeId;

            } else if ("minecraft:water[level=0]".equals(javaId)) {
                waterRuntimeId = javaRuntimeId;
            }
        }

        if (cobwebBlockId == -1) {
            throw new AssertionError("Unable to find cobwebs in palette");
        }
        JAVA_COBWEB_BLOCK_ID = cobwebBlockId;

        if (furnaceRuntimeId == -1) {
            throw new AssertionError("Unable to find furnace in palette");
        }
        JAVA_RUNTIME_FURNACE_ID = furnaceRuntimeId;

        if (furnaceLitRuntimeId == -1) {
            throw new AssertionError("Unable to find lit furnace in palette");
        }
        JAVA_RUNTIME_FURNACE_LIT_ID = furnaceLitRuntimeId;

        if (spawnerRuntimeId == -1) {
            throw new AssertionError("Unable to find spawner in palette");
        }
        JAVA_RUNTIME_SPAWNER_ID = spawnerRuntimeId;

        if (waterRuntimeId == -1) {
            throw new AssertionError("Unable to find Java water in palette");
        }
        JAVA_WATER_ID = waterRuntimeId;

<<<<<<< HEAD
=======
        BlockMapping.AIR = JAVA_RUNTIME_ID_TO_BLOCK_MAPPING.get(JAVA_AIR_ID);

        BlockTranslator1_16_100.init();
>>>>>>> dfc24f1e
        BlockTranslator1_16_210.init();
        BLOCKS_JSON = null; // We no longer require this so let it garbage collect away
    }

    public BlockTranslator(String paletteFile) {
        /* Load block palette */
        InputStream stream = FileUtils.getResource(paletteFile);

        NbtList<NbtMap> blocksTag;
        try (NBTInputStream nbtInputStream = new NBTInputStream(new DataInputStream(new GZIPInputStream(stream)))) {
            NbtMap blockPalette = (NbtMap) nbtInputStream.readTag();
            blocksTag = (NbtList<NbtMap>) blockPalette.getList("blocks", NbtType.COMPOUND);
            this.bedrockBlockStates = blocksTag;
        } catch (Exception e) {
            throw new AssertionError("Unable to get blocks from runtime block states", e);
        }

        javaIdentifierToBedrockTag = new Object2ObjectOpenHashMap<>();

        // New since 1.16.100 - find the block runtime ID by the order given to us in the block palette,
        // as we no longer send a block palette
        Object2IntMap<NbtMap> blockStateOrderedMap = new Object2IntOpenHashMap<>(blocksTag.size());

        for (int i = 0; i < blocksTag.size(); i++) {
            NbtMap tag = blocksTag.get(i);
            if (blockStateOrderedMap.containsKey(tag)) {
                throw new AssertionError("Duplicate block states in Bedrock palette: " + tag);
            }
            blockStateOrderedMap.put(tag, i);
        }

        int airRuntimeId = -1;
        int commandBlockRuntimeId = -1;
        int javaRuntimeId = -1;
        int waterRuntimeId = -1;
        Iterator<Map.Entry<String, JsonNode>> blocksIterator = BLOCKS_JSON.fields();
        while (blocksIterator.hasNext()) {
            javaRuntimeId++;
            Map.Entry<String, JsonNode> entry = blocksIterator.next();
            String javaId = entry.getKey();

            NbtMap blockTag = buildBedrockState(entry.getValue());
            int bedrockRuntimeId = blockStateOrderedMap.getOrDefault(blockTag, -1);
            if (bedrockRuntimeId == -1) {
                //TODO REMOVE THIS COMMENT BEFORE RELEASE!!!! :)
                //throw new RuntimeException("Unable to find " + javaId + " Bedrock runtime ID! Built compound tag: \n" + blockTag);
                bedrockRuntimeId = 0;
                GeyserConnector.getInstance().getLogger().warning("Unable to find " + javaId + " Bedrock runtime ID!");
            }

            switch (javaId) {
                case "minecraft:air":
                    airRuntimeId = bedrockRuntimeId;
                    break;
                case "minecraft:water[level=0]":
                    waterRuntimeId = bedrockRuntimeId;
                    break;
                case "minecraft:command_block[conditional=false,facing=north]":
                    commandBlockRuntimeId = bedrockRuntimeId;
                    break;
            }

            boolean waterlogged = entry.getKey().contains("waterlogged=true")
                    || javaId.contains("minecraft:bubble_column") || javaId.contains("minecraft:kelp") || javaId.contains("seagrass");

            if (waterlogged) {
                bedrockToJavaBlockMap.putIfAbsent(bedrockRuntimeId | 1 << 31, javaRuntimeId);
                WATERLOGGED.add(javaRuntimeId);
            } else {
                bedrockToJavaBlockMap.putIfAbsent(bedrockRuntimeId, javaRuntimeId);
            }

            String cleanJavaIdentifier = entry.getKey().split("\\[")[0];

            // Get the tag needed for non-empty flower pots
            if (entry.getValue().get("pottable") != null) {
                flowerPotBlocks.put(cleanJavaIdentifier, blockTag);
            }

            if (!cleanJavaIdentifier.equals(entry.getValue().get("bedrock_identifier").asText())) {
                javaIdentifierToBedrockTag.put(cleanJavaIdentifier, blockTag);
            }

            javaToBedrockBlockMap.put(javaRuntimeId, bedrockRuntimeId);
        }

        if (commandBlockRuntimeId == -1) {
            throw new AssertionError("Unable to find command block in palette");
        }
        bedrockRuntimeCommandBlockId = commandBlockRuntimeId;

        if (waterRuntimeId == -1) {
            throw new AssertionError("Unable to find water in palette");
        }
        bedrockWaterId = waterRuntimeId;

        if (airRuntimeId == -1) {
            throw new AssertionError("Unable to find air in palette");
        }
        bedrockAirId = airRuntimeId;

        // Loop around again to find all item frame runtime IDs
        for (Object2IntMap.Entry<NbtMap> entry : blockStateOrderedMap.object2IntEntrySet()) {
            if (entry.getKey().getString("name").equals("minecraft:frame")) {
                itemFrames.put(entry.getKey(), entry.getIntValue());
            }
        }

        this.emptyChunkProvider = new EmptyChunkProvider(bedrockAirId);
    }

    public static void init() {
        // no-op
    }

    private NbtMap buildBedrockState(JsonNode node) {
        NbtMapBuilder tagBuilder = NbtMap.builder();
        String bedrockIdentifier = node.get("bedrock_identifier").textValue();
        tagBuilder.putString("name", bedrockIdentifier)
                .putInt("version", getBlockStateVersion());

        NbtMapBuilder statesBuilder = NbtMap.builder();

        // check for states
        if (node.has("bedrock_states")) {
            Iterator<Map.Entry<String, JsonNode>> statesIterator = node.get("bedrock_states").fields();

            while (statesIterator.hasNext()) {
                Map.Entry<String, JsonNode> stateEntry = statesIterator.next();
                JsonNode stateValue = stateEntry.getValue();
                switch (stateValue.getNodeType()) {
                    case BOOLEAN:
                        statesBuilder.putBoolean(stateEntry.getKey(), stateValue.booleanValue());
                        continue;
                    case STRING:
                        statesBuilder.putString(stateEntry.getKey(), stateValue.textValue());
                        continue;
                    case NUMBER:
                        statesBuilder.putInt(stateEntry.getKey(), stateValue.intValue());
                }
            }
        }
        tagBuilder.put("states", adjustBlockStateForVersion(bedrockIdentifier, statesBuilder).build());
        return tagBuilder.build();
    }

    /**
     * @return an adjusted state list, if necessary, that converts Geyser's new mapping to Bedrock's older version
     * of the mapping.
     */
    protected NbtMapBuilder adjustBlockStateForVersion(String bedrockIdentifier, NbtMapBuilder statesBuilder) {
        return statesBuilder;
    }

    public int getBedrockBlockId(int state) {
        return javaToBedrockBlockMap.get(state);
    }

    public int getJavaBlockState(int bedrockId) {
        return bedrockToJavaBlockMap.get(bedrockId);
    }

    /**
     * @param javaIdentifier the Java identifier of the block to search for
     * @return the Bedrock identifier if different, or else the Java identifier
     */
    public String getBedrockBlockIdentifier(String javaIdentifier) {
        return JAVA_TO_BEDROCK_IDENTIFIERS.getOrDefault(javaIdentifier, javaIdentifier);
    }

    public int getItemFrame(NbtMap tag) {
        return itemFrames.getOrDefault(tag, -1);
    }

    public boolean isItemFrame(int bedrockBlockRuntimeId) {
        return itemFrames.values().contains(bedrockBlockRuntimeId);
    }

    /**
     * Get the map of contained flower pot plants to Bedrock CompoundTag
     *
     * @return Map of flower pot blocks.
     */
    public Map<String, NbtMap> getFlowerPotBlocks() {
        return flowerPotBlocks;
    }

    public int getBedrockAirId() {
        return bedrockAirId;
    }

    public int getBedrockWaterId() {
        return bedrockWaterId;
    }

    public NbtList<NbtMap> getAllBedrockBlockStates() {
        return this.bedrockBlockStates;
    }

    /**
     * @return the "block state version" generated in the Bedrock block palette that completes an NBT indication of a
     * block state.
     */
    public abstract int getBlockStateVersion();

    public byte[] getEmptyChunkData() {
        return emptyChunkProvider.getEmptyLevelChunkData();
    }

    public ChunkSection getEmptyChunkSection() {
        return emptyChunkProvider.getEmptySection();
    }

    /**
     * @param javaId the Java string identifier to search for
     * @return the Java block state integer, or {@link #JAVA_AIR_ID} if there is no valid entry.
     */
    public static int getJavaBlockState(String javaId) {
        return JAVA_ID_BLOCK_MAP.getOrDefault(javaId, JAVA_AIR_ID);
    }

    public static boolean isWaterlogged(int state) {
        return WATERLOGGED.contains(state);
    }

    public static BiMap<String, Integer> getJavaIdBlockMap() {
        return JAVA_ID_BLOCK_MAP;
    }

    /**
     * @param javaRuntimeId the Java runtime ID of the block to search for.
     * @return the corresponding block mapping for this runtime ID.
     */
    public static BlockMapping getBlockMapping(int javaRuntimeId) {
        return JAVA_RUNTIME_ID_TO_BLOCK_MAPPING.getOrDefault(javaRuntimeId, BlockMapping.AIR);
    }

    /**
     * @return a list of all Java block identifiers. For use with command suggestions.
     */
    public static String[] getAllBlockIdentifiers() {
        return JAVA_ID_TO_JAVA_IDENTIFIER_MAP.values().toArray(new String[0]);
    }

    /**
     * @param cleanJavaIdentifier the clean Java identifier of the block to look up
     *
     * @return the block tag of the block name mapped from Java to Bedrock.
     */
    public NbtMap getBedrockBlockNbt(String cleanJavaIdentifier) {
        return javaIdentifierToBedrockTag.get(cleanJavaIdentifier);
    }
}<|MERGE_RESOLUTION|>--- conflicted
+++ resolved
@@ -225,13 +225,9 @@
             throw new AssertionError("Unable to find Java water in palette");
         }
         JAVA_WATER_ID = waterRuntimeId;
-
-<<<<<<< HEAD
-=======
+        
         BlockMapping.AIR = JAVA_RUNTIME_ID_TO_BLOCK_MAPPING.get(JAVA_AIR_ID);
 
-        BlockTranslator1_16_100.init();
->>>>>>> dfc24f1e
         BlockTranslator1_16_210.init();
         BLOCKS_JSON = null; // We no longer require this so let it garbage collect away
     }
