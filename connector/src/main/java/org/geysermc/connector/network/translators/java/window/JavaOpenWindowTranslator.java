/*
 * Copyright (c) 2019-2020 GeyserMC. http://geysermc.org
 *
 * Permission is hereby granted, free of charge, to any person obtaining a copy
 * of this software and associated documentation files (the "Software"), to deal
 * in the Software without restriction, including without limitation the rights
 * to use, copy, modify, merge, publish, distribute, sublicense, and/or sell
 * copies of the Software, and to permit persons to whom the Software is
 * furnished to do so, subject to the following conditions:
 *
 * The above copyright notice and this permission notice shall be included in
 * all copies or substantial portions of the Software.
 *
 * THE SOFTWARE IS PROVIDED "AS IS", WITHOUT WARRANTY OF ANY KIND, EXPRESS OR
 * IMPLIED, INCLUDING BUT NOT LIMITED TO THE WARRANTIES OF MERCHANTABILITY,
 * FITNESS FOR A PARTICULAR PURPOSE AND NONINFRINGEMENT. IN NO EVENT SHALL THE
 * AUTHORS OR COPYRIGHT HOLDERS BE LIABLE FOR ANY CLAIM, DAMAGES OR OTHER
 * LIABILITY, WHETHER IN AN ACTION OF CONTRACT, TORT OR OTHERWISE, ARISING FROM,
 * OUT OF OR IN CONNECTION WITH THE SOFTWARE OR THE USE OR OTHER DEALINGS IN
 * THE SOFTWARE.
 *
 * @author GeyserMC
 * @link https://github.com/GeyserMC/Geyser
 */

package org.geysermc.connector.network.translators.java.window;

import com.github.steveice10.mc.protocol.packet.ingame.client.window.ClientCloseWindowPacket;
import com.github.steveice10.mc.protocol.packet.ingame.server.window.ServerOpenWindowPacket;
import org.geysermc.connector.inventory.Inventory;
import org.geysermc.connector.network.session.GeyserSession;
import org.geysermc.connector.network.translators.PacketTranslator;
import org.geysermc.connector.network.translators.Translator;
import org.geysermc.connector.network.translators.inventory.InventoryTranslator;
import org.geysermc.connector.utils.InventoryUtils;
import org.geysermc.connector.utils.LocaleUtils;
import org.geysermc.connector.network.translators.chat.MessageTranslator;

@Translator(packet = ServerOpenWindowPacket.class)
public class JavaOpenWindowTranslator extends PacketTranslator<ServerOpenWindowPacket> {

    @Override
    public void translate(ServerOpenWindowPacket packet, GeyserSession session) {
        session.addInventoryTask(() -> {
            if (packet.getWindowId() == 0) {
                return;
            }

            InventoryTranslator newTranslator = InventoryTranslator.INVENTORY_TRANSLATORS.get(packet.getType());
            Inventory openInventory = session.getOpenInventory();
            //No translator exists for this window type. Close all windows and return.
            if (newTranslator == null) {
                if (openInventory != null) {
                    InventoryUtils.closeInventory(session, openInventory.getId());
                }
                ClientCloseWindowPacket closeWindowPacket = new ClientCloseWindowPacket(packet.getWindowId());
                session.sendDownstreamPacket(closeWindowPacket);
                return;
            }

<<<<<<< HEAD
        String name = MessageTranslator.convertMessageLenient(packet.getName(), session.getLocale());

        name = LocaleUtils.getLocaleString(name, session.getLocale());
=======
            String name = packet.getName();
            try {
                JsonParser parser = new JsonParser();
                JsonObject jsonObject = parser.parse(packet.getName()).getAsJsonObject();
                if (jsonObject.has("text")) {
                    name = jsonObject.get("text").getAsString();
                } else if (jsonObject.has("translate")) {
                    name = jsonObject.get("translate").getAsString();
                }
            } catch (Exception e) {
                GeyserConnector.getInstance().getLogger().debug("JavaOpenWindowTranslator: " + e.toString());
            }

            name = LocaleUtils.getLocaleString(name, session.getClientData().getLanguageCode());
>>>>>>> 7f4b588c

            Inventory newInventory = newTranslator.createInventory(name, packet.getWindowId(), packet.getType(), session.getPlayerInventory());
            if (openInventory != null) {
                InventoryTranslator openTranslator = InventoryTranslator.INVENTORY_TRANSLATORS.get(openInventory.getWindowType());
                if (!openTranslator.getClass().equals(newTranslator.getClass())) {
                    InventoryUtils.closeInventory(session, openInventory.getId());
                }
            }

            InventoryUtils.openInventory(session, newInventory);
        });
    }
}<|MERGE_RESOLUTION|>--- conflicted
+++ resolved
@@ -58,26 +58,8 @@
                 return;
             }
 
-<<<<<<< HEAD
-        String name = MessageTranslator.convertMessageLenient(packet.getName(), session.getLocale());
-
-        name = LocaleUtils.getLocaleString(name, session.getLocale());
-=======
-            String name = packet.getName();
-            try {
-                JsonParser parser = new JsonParser();
-                JsonObject jsonObject = parser.parse(packet.getName()).getAsJsonObject();
-                if (jsonObject.has("text")) {
-                    name = jsonObject.get("text").getAsString();
-                } else if (jsonObject.has("translate")) {
-                    name = jsonObject.get("translate").getAsString();
-                }
-            } catch (Exception e) {
-                GeyserConnector.getInstance().getLogger().debug("JavaOpenWindowTranslator: " + e.toString());
-            }
-
-            name = LocaleUtils.getLocaleString(name, session.getClientData().getLanguageCode());
->>>>>>> 7f4b588c
+            String name = MessageTranslator.convertMessageLenient(packet.getName(), session.getLocale());
+            name = LocaleUtils.getLocaleString(name, session.getLocale());
 
             Inventory newInventory = newTranslator.createInventory(name, packet.getWindowId(), packet.getType(), session.getPlayerInventory());
             if (openInventory != null) {
