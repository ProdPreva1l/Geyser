--- conflicted
+++ resolved
@@ -25,7 +25,6 @@
 
 package org.geysermc.connector.network.translators.java.window;
 
-<<<<<<< HEAD
 import com.github.steveice10.mc.protocol.packet.ingame.client.window.ClientCloseWindowPacket;
 import com.github.steveice10.mc.protocol.packet.ingame.server.window.ServerOpenWindowPacket;
 import com.google.gson.JsonObject;
@@ -35,22 +34,14 @@
 import org.geysermc.connector.inventory.Inventory;
 import org.geysermc.connector.network.session.GeyserSession;
 import org.geysermc.connector.network.translators.PacketTranslator;
-import org.geysermc.connector.network.translators.TranslatorsInit;
+import org.geysermc.connector.network.translators.Translator;
+import org.geysermc.connector.network.translators.Translators;
 import org.geysermc.connector.network.translators.inventory.InventoryTranslator;
 import org.geysermc.connector.utils.InventoryUtils;
 
 import java.util.concurrent.TimeUnit;
 
-=======
-import org.geysermc.connector.network.session.GeyserSession;
-import org.geysermc.connector.network.translators.PacketTranslator;
-import org.geysermc.connector.network.translators.Translator;
-import org.geysermc.connector.utils.InventoryUtils;
-
-import com.github.steveice10.mc.protocol.packet.ingame.server.window.ServerOpenWindowPacket;
-
 @Translator(packet = ServerOpenWindowPacket.class)
->>>>>>> 03e11df5
 public class JavaOpenWindowTranslator extends PacketTranslator<ServerOpenWindowPacket> {
 
     @Override
@@ -58,14 +49,14 @@
         if (packet.getWindowId() == 0) {
             return;
         }
-        InventoryTranslator newTranslator = TranslatorsInit.getInventoryTranslators().get(packet.getType());
+        InventoryTranslator newTranslator = Translators.getInventoryTranslators().get(packet.getType());
         Inventory openInventory = session.getInventoryCache().getOpenInventory();
         if (newTranslator == null) {
             if (openInventory != null) {
                 ContainerClosePacket closePacket = new ContainerClosePacket();
                 closePacket.setWindowId((byte)openInventory.getId());
                 session.getUpstream().sendPacket(closePacket);
-                TranslatorsInit.getInventoryTranslators().get(openInventory.getWindowType()).closeInventory(session, openInventory);
+                Translators.getInventoryTranslators().get(openInventory.getWindowType()).closeInventory(session, openInventory);
             }
             ClientCloseWindowPacket closeWindowPacket = new ClientCloseWindowPacket(packet.getWindowId());
             session.getDownstream().getSession().send(closeWindowPacket);
@@ -88,7 +79,7 @@
         Inventory newInventory = new Inventory(name, packet.getWindowId(), packet.getType(), newTranslator.size + 36);
         session.getInventoryCache().cacheInventory(newInventory);
         if (openInventory != null) {
-            InventoryTranslator openTranslator = TranslatorsInit.getInventoryTranslators().get(openInventory.getWindowType());
+            InventoryTranslator openTranslator = Translators.getInventoryTranslators().get(openInventory.getWindowType());
             if (!openTranslator.getClass().equals(newTranslator.getClass())) {
                 InventoryUtils.closeInventory(session, openInventory.getId());
                 GeyserConnector.getInstance().getGeneralThreadPool().schedule(() -> InventoryUtils.openInventory(session, newInventory), 500, TimeUnit.MILLISECONDS);
