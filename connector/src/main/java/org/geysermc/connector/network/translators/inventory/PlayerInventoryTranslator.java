/*
 * Copyright (c) 2019-2020 GeyserMC. http://geysermc.org
 *
 * Permission is hereby granted, free of charge, to any person obtaining a copy
 * of this software and associated documentation files (the "Software"), to deal
 * in the Software without restriction, including without limitation the rights
 * to use, copy, modify, merge, publish, distribute, sublicense, and/or sell
 * copies of the Software, and to permit persons to whom the Software is
 * furnished to do so, subject to the following conditions:
 *
 * The above copyright notice and this permission notice shall be included in
 * all copies or substantial portions of the Software.
 *
 * THE SOFTWARE IS PROVIDED "AS IS", WITHOUT WARRANTY OF ANY KIND, EXPRESS OR
 * IMPLIED, INCLUDING BUT NOT LIMITED TO THE WARRANTIES OF MERCHANTABILITY,
 * FITNESS FOR A PARTICULAR PURPOSE AND NONINFRINGEMENT. IN NO EVENT SHALL THE
 * AUTHORS OR COPYRIGHT HOLDERS BE LIABLE FOR ANY CLAIM, DAMAGES OR OTHER
 * LIABILITY, WHETHER IN AN ACTION OF CONTRACT, TORT OR OTHERWISE, ARISING FROM,
 * OUT OF OR IN CONNECTION WITH THE SOFTWARE OR THE USE OR OTHER DEALINGS IN
 * THE SOFTWARE.
 *
 * @author GeyserMC
 * @link https://github.com/GeyserMC/Geyser
 */

package org.geysermc.connector.network.translators.inventory;

import com.github.steveice10.mc.protocol.data.game.entity.player.GameMode;
import com.github.steveice10.mc.protocol.data.game.window.WindowType;
import com.nukkitx.protocol.bedrock.data.inventory.*;
import com.nukkitx.protocol.bedrock.packet.InventoryContentPacket;
import com.nukkitx.protocol.bedrock.packet.InventorySlotPacket;
import com.nukkitx.protocol.bedrock.packet.ItemStackRequestPacket;
import org.geysermc.connector.inventory.Inventory;
import org.geysermc.connector.inventory.PlayerInventory;
import org.geysermc.connector.network.session.GeyserSession;
import org.geysermc.connector.network.translators.item.ItemTranslator;
import org.geysermc.connector.utils.InventoryUtils;
import org.geysermc.connector.utils.LanguageUtils;

import java.util.Arrays;
import java.util.Collections;
import java.util.List;

public class PlayerInventoryTranslator extends InventoryTranslator {
    private static final ItemData UNUSUABLE_CRAFTING_SPACE_BLOCK = InventoryUtils.createUnusableSpaceBlock(LanguageUtils.getLocaleStringLog("geyser.inventory.unusable_item.creative"));

    public PlayerInventoryTranslator() {
        super(46);
    }

    @Override
    public void updateInventory(GeyserSession session, Inventory inventory) {
        updateCraftingGrid(session, inventory);

        InventoryContentPacket inventoryContentPacket = new InventoryContentPacket();
        inventoryContentPacket.setContainerId(ContainerId.INVENTORY);
        ItemData[] contents = new ItemData[36];
        // Inventory
        for (int i = 9; i < 36; i++) {
            contents[i] = inventory.getItem(i).getItemData(session);
        }
        // Hotbar
        for (int i = 36; i < 45; i++) {
            contents[i - 36] = inventory.getItem(i).getItemData(session);
        }
        inventoryContentPacket.setContents(Arrays.asList(contents));
        session.sendUpstreamPacket(inventoryContentPacket);

        // Armor
        InventoryContentPacket armorContentPacket = new InventoryContentPacket();
        armorContentPacket.setContainerId(ContainerId.ARMOR);
        contents = new ItemData[4];
        for (int i = 5; i < 9; i++) {
            contents[i - 5] = inventory.getItem(i).getItemData(session);
        }
        armorContentPacket.setContents(Arrays.asList(contents));
        session.sendUpstreamPacket(armorContentPacket);

        // Offhand
        InventoryContentPacket offhandPacket = new InventoryContentPacket();
        offhandPacket.setContainerId(ContainerId.OFFHAND);
<<<<<<< HEAD
        offhandPacket.setContents(new ItemData[]{inventory.getItem(45).getItemData(session)});
=======
        offhandPacket.setContents(Collections.singletonList(ItemTranslator.translateToBedrock(session, inventory.getItem(45))));
>>>>>>> 8e274daa
        session.sendUpstreamPacket(offhandPacket);
    }

    /**
     * Update the crafting grid for the player to hide/show the barriers in the creative inventory
     * @param session Session of the player
     * @param inventory Inventory of the player
     */
    public static void updateCraftingGrid(GeyserSession session, Inventory inventory) {
        // Crafting grid
        for (int i = 1; i < 5; i++) {
            InventorySlotPacket slotPacket = new InventorySlotPacket();
            slotPacket.setContainerId(ContainerId.UI);
            slotPacket.setSlot(i + 27);

            if (session.getGameMode() == GameMode.CREATIVE) {
                slotPacket.setItem(UNUSUABLE_CRAFTING_SPACE_BLOCK);
            }else{
                slotPacket.setItem(ItemTranslator.translateToBedrock(session, inventory.getItem(i).getItemStack()));
            }

            session.sendUpstreamPacket(slotPacket);
        }
    }

    @Override
    public void updateSlot(GeyserSession session, Inventory inventory, int slot) {
        if (slot >= 1 && slot <= 44) {
            InventorySlotPacket slotPacket = new InventorySlotPacket();
            if (slot >= 9) {
                slotPacket.setContainerId(ContainerId.INVENTORY);
                if (slot >= 36) {
                    slotPacket.setSlot(slot - 36);
                } else {
                    slotPacket.setSlot(slot);
                }
            } else if (slot >= 5) {
                slotPacket.setContainerId(ContainerId.ARMOR);
                slotPacket.setSlot(slot - 5);
            } else {
                slotPacket.setContainerId(ContainerId.UI);
                slotPacket.setSlot(slot + 27);
            }
            slotPacket.setItem(inventory.getItem(slot).getItemData(session));
            session.sendUpstreamPacket(slotPacket);
        } else if (slot == 45) {
            InventoryContentPacket offhandPacket = new InventoryContentPacket();
            offhandPacket.setContainerId(ContainerId.OFFHAND);
<<<<<<< HEAD
            offhandPacket.setContents(new ItemData[]{inventory.getItem(slot).getItemData(session)});
=======
            offhandPacket.setContents(Collections.singletonList(ItemTranslator.translateToBedrock(session, inventory.getItem(slot))));
>>>>>>> 8e274daa
            session.sendUpstreamPacket(offhandPacket);
        }
    }

    @Override
    public int bedrockSlotToJava(StackRequestSlotInfoData slotInfoData) {
        int slotnum = slotInfoData.getSlot();
        switch (slotInfoData.getContainer()) {
            case HOTBAR_AND_INVENTORY:
            case HOTBAR:
            case INVENTORY:
                // Inventory
                if (slotnum >= 9 && slotnum <= 35) {
                    return slotnum;
                }
                // Hotbar
                if (slotnum >= 0 && slotnum <= 8) {
                    return slotnum + 36;
                }
                break;
            case ARMOR:
                if (slotnum >= 0 && slotnum <= 3) {
                    return slotnum + 5;
                }
                break;
            case OFFHAND:
                return 45;
            case CRAFTING_INPUT:
                if (slotnum >= 28 && 31 >= slotnum) {
                    return slotnum - 27;
                }
                break;
            case CREATIVE_OUTPUT:
                return 0;
        }
        return slotnum;
    }

    @Override
    public int javaSlotToBedrock(int slot) {
        return -1;
    }

    @Override
    public BedrockContainerSlot javaSlotToBedrockContainer(int slot) {
        if (slot >= 36 && slot <= 44) {
            return new BedrockContainerSlot(ContainerSlotType.HOTBAR, slot - 36);
        } else if (slot >= 9 && slot <= 35) {
            return new BedrockContainerSlot(ContainerSlotType.INVENTORY, slot);
        } else if (slot >= 5 && slot <= 8) {
            return new BedrockContainerSlot(ContainerSlotType.ARMOR, slot - 5);
        } else if (slot == 45) {
            return new BedrockContainerSlot(ContainerSlotType.OFFHAND, 1);
        } else if (slot >= 1 && slot <= 4) {
            return new BedrockContainerSlot(ContainerSlotType.CRAFTING_INPUT, slot + 27);
        } else if (slot == 0) {
            return new BedrockContainerSlot(ContainerSlotType.CRAFTING_OUTPUT, 0);
        } else {
            throw new IllegalArgumentException("Unknown bedrock slot");
        }
    }

    @Override
    public SlotType getSlotType(int javaSlot) {
        if (javaSlot == 0)
            return SlotType.OUTPUT;
        return SlotType.NORMAL;
    }

    @Override
    public void translateRequests(GeyserSession session, Inventory inventory, List<ItemStackRequestPacket.Request> requests) {
        super.translateRequests(session, inventory, requests);
    }

    @Override
    public Inventory createInventory(String name, int windowId, WindowType windowType, PlayerInventory playerInventory) {
        throw new UnsupportedOperationException();
    }

    @Override
    public void prepareInventory(GeyserSession session, Inventory inventory) {
    }

    @Override
    public void openInventory(GeyserSession session, Inventory inventory) {
    }

    @Override
    public void closeInventory(GeyserSession session, Inventory inventory) {
    }

    @Override
    public void updateProperty(GeyserSession session, Inventory inventory, int key, int value) {
    }
}<|MERGE_RESOLUTION|>--- conflicted
+++ resolved
@@ -80,11 +80,7 @@
         // Offhand
         InventoryContentPacket offhandPacket = new InventoryContentPacket();
         offhandPacket.setContainerId(ContainerId.OFFHAND);
-<<<<<<< HEAD
-        offhandPacket.setContents(new ItemData[]{inventory.getItem(45).getItemData(session)});
-=======
-        offhandPacket.setContents(Collections.singletonList(ItemTranslator.translateToBedrock(session, inventory.getItem(45))));
->>>>>>> 8e274daa
+        offhandPacket.setContents(Collections.singletonList(inventory.getItem(45).getItemData(session)));
         session.sendUpstreamPacket(offhandPacket);
     }
 
@@ -133,11 +129,7 @@
         } else if (slot == 45) {
             InventoryContentPacket offhandPacket = new InventoryContentPacket();
             offhandPacket.setContainerId(ContainerId.OFFHAND);
-<<<<<<< HEAD
-            offhandPacket.setContents(new ItemData[]{inventory.getItem(slot).getItemData(session)});
-=======
-            offhandPacket.setContents(Collections.singletonList(ItemTranslator.translateToBedrock(session, inventory.getItem(slot))));
->>>>>>> 8e274daa
+            offhandPacket.setContents(Collections.singletonList(inventory.getItem(slot).getItemData(session)));
             session.sendUpstreamPacket(offhandPacket);
         }
     }
