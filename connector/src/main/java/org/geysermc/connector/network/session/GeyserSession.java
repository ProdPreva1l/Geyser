--- conflicted
+++ resolved
@@ -77,18 +77,15 @@
 import org.geysermc.floodgate.util.BedrockData;
 
 import java.net.InetSocketAddress;
-<<<<<<< HEAD
 import java.security.NoSuchAlgorithmException;
 import java.security.PublicKey;
 import java.security.spec.InvalidKeySpecException;
 import java.util.*;
-=======
 import java.nio.charset.StandardCharsets;
 import java.util.ArrayList;
 import java.util.Base64;
 import java.util.List;
 import java.util.UUID;
->>>>>>> 29977605
 import java.util.concurrent.atomic.AtomicInteger;
 
 @Getter
@@ -362,14 +359,9 @@
                                         clientData.getLanguageCode(),
                                         clientData.getUiProfile().ordinal(),
                                         clientData.getCurrentInputMode().ordinal(),
-<<<<<<< HEAD
                                         upstream.getSession().getAddress().getAddress().getHostAddress(),
                                         clientData.getImage("Skin")
-                                ));
-=======
-                                        upstream.getSession().getAddress().getAddress().getHostAddress()
                                 ).toString());
->>>>>>> 29977605
                             } catch (Exception e) {
                                 connector.getLogger().error(LanguageUtils.getLocaleStringLog("geyser.auth.floodgate.encrypt_fail"), e);
                                 disconnect(LanguageUtils.getPlayerLocaleString("geyser.auth.floodgate.encryption_fail", getClientData().getLanguageCode()));
