/*
 * Copyright (c) 2019 GeyserMC. http://geysermc.org
 *
 * Permission is hereby granted, free of charge, to any person obtaining a copy
 * of this software and associated documentation files (the "Software"), to deal
 * in the Software without restriction, including without limitation the rights
 * to use, copy, modify, merge, publish, distribute, sublicense, and/or sell
 * copies of the Software, and to permit persons to whom the Software is
 * furnished to do so, subject to the following conditions:
 *
 * The above copyright notice and this permission notice shall be included in
 * all copies or substantial portions of the Software.
 *
 * THE SOFTWARE IS PROVIDED "AS IS", WITHOUT WARRANTY OF ANY KIND, EXPRESS OR
 * IMPLIED, INCLUDING BUT NOT LIMITED TO THE WARRANTIES OF MERCHANTABILITY,
 * FITNESS FOR A PARTICULAR PURPOSE AND NONINFRINGEMENT. IN NO EVENT SHALL THE
 * AUTHORS OR COPYRIGHT HOLDERS BE LIABLE FOR ANY CLAIM, DAMAGES OR OTHER
 * LIABILITY, WHETHER IN AN ACTION OF CONTRACT, TORT OR OTHERWISE, ARISING FROM,
 * OUT OF OR IN CONNECTION WITH THE SOFTWARE OR THE USE OR OTHER DEALINGS IN
 * THE SOFTWARE.
 *
 * @author GeyserMC
 * @link https://github.com/GeyserMC/Geyser
 */

package org.geysermc.connector.network.session;

import com.github.steveice10.mc.protocol.MinecraftProtocol;
import com.github.steveice10.packetlib.Client;
import com.github.steveice10.packetlib.event.session.ConnectedEvent;
import com.github.steveice10.packetlib.event.session.DisconnectedEvent;
import com.github.steveice10.packetlib.event.session.PacketReceivedEvent;
import com.github.steveice10.packetlib.event.session.SessionAdapter;
import com.github.steveice10.packetlib.tcp.TcpSessionFactory;
import com.nukkitx.network.util.DisconnectReason;
import com.nukkitx.protocol.PlayerSession;
import com.nukkitx.protocol.bedrock.BedrockServerSession;
import com.nukkitx.protocol.bedrock.packet.TextPacket;
import lombok.AllArgsConstructor;
import lombok.Getter;
<<<<<<< HEAD
import org.geysermc.api.session.AuthData;
=======
import org.geysermc.api.command.CommandSender;
>>>>>>> ccb52007
import org.geysermc.connector.GeyserConnector;
import org.geysermc.connector.network.remote.RemoteJavaServer;
import org.geysermc.connector.network.translators.Registry;
import sun.security.krb5.internal.AuthorizationData;

import java.util.UUID;

public class GeyserSession implements PlayerSession, CommandSender {

    private GeyserConnector connector;

    @Getter
    private RemoteJavaServer remoteServer;

    @Getter
    private BedrockServerSession upstream;

    @Getter
    private Client downstream;

    private final GeyserSession THIS = this;

    @Getter
    private AuthenticationData authenticationData;

    private boolean closed;

    public GeyserSession(GeyserConnector connector, BedrockServerSession bedrockServerSession) {
        this.connector = connector;
        this.upstream = bedrockServerSession;
    }

    public void connect(RemoteJavaServer remoteServer) {
        MinecraftProtocol protocol = new MinecraftProtocol(authenticationData.getName());
        downstream = new Client(remoteServer.getAddress(), remoteServer.getPort(), protocol, new TcpSessionFactory());
        downstream.getSession().addListener(new SessionAdapter() {

            @Override
            public void connected(ConnectedEvent event) {
                connector.getLogger().info(authenticationData.getName() + " has connected to remote java server on address " + remoteServer.getAddress());
            }

            @Override
            public void disconnected(DisconnectedEvent event) {
                connector.getLogger().info(authenticationData.getName() + " has disconnected from remote java server on address " + remoteServer.getAddress() + " because of " + event.getReason());
                upstream.disconnect(event.getReason());
            }

            @Override
            public void packetReceived(PacketReceivedEvent event) {
                Registry.JAVA.translate(event.getPacket().getClass(), event.getPacket(), THIS);
            }
        });

        downstream.getSession().connect();
        this.remoteServer = remoteServer;
    }

    public void disconnect(String reason) {
        if (!closed) {
            downstream.getSession().disconnect(reason);
            upstream.disconnect(reason);
        }
    }

    @Override
    public boolean isClosed() {
        return closed;
    }

    @Override
    public void close() {
        disconnect("Server closed.");
    }

    @Override
    public void onDisconnect(DisconnectReason disconnectReason) {
        downstream.getSession().disconnect("Disconnected from server. Reason: " + disconnectReason);
    }

    @Override
    public void onDisconnect(String reason) {
        downstream.getSession().disconnect("Disconnected from server. Reason: " + reason);
    }

    public void setAuthenticationData(String name, UUID uuid, String xboxUUID) {
        authenticationData = new AuthenticationData(name, uuid, xboxUUID);
    }

    @Override
    public String getName() {
        return authenticationData.getName();
    }

    @Override
    public void sendMessage(String message) {
        TextPacket textPacket = new TextPacket();
        textPacket.setPlatformChatId("");
        textPacket.setSourceName("");
        textPacket.setXuid("");
        textPacket.setType(TextPacket.Type.CHAT);
        textPacket.setNeedsTranslation(false);
        textPacket.setMessage(message);

        upstream.sendPacket(textPacket);
    }

    @Override
    public void sendMessage(String[] messages) {
        for (String message : messages) {
            sendMessage(message);
        }
    }

    @Getter
    @AllArgsConstructor
    public class AuthenticationData implements AuthData {

        private String name;
        private UUID UUID;
        private String XUID;
    }
}<|MERGE_RESOLUTION|>--- conflicted
+++ resolved
@@ -38,15 +38,10 @@
 import com.nukkitx.protocol.bedrock.packet.TextPacket;
 import lombok.AllArgsConstructor;
 import lombok.Getter;
-<<<<<<< HEAD
-import org.geysermc.api.session.AuthData;
-=======
 import org.geysermc.api.command.CommandSender;
->>>>>>> ccb52007
 import org.geysermc.connector.GeyserConnector;
 import org.geysermc.connector.network.remote.RemoteJavaServer;
 import org.geysermc.connector.network.translators.Registry;
-import sun.security.krb5.internal.AuthorizationData;
 
 import java.util.UUID;
 
@@ -159,10 +154,10 @@
 
     @Getter
     @AllArgsConstructor
-    public class AuthenticationData implements AuthData {
+    public class AuthenticationData {
 
         private String name;
-        private UUID UUID;
-        private String XUID;
+        private UUID uuid;
+        private String xboxUUID;
     }
 }