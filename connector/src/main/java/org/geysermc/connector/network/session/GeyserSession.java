--- conflicted
+++ resolved
@@ -100,13 +100,12 @@
     private GameMode gameMode = GameMode.SURVIVAL;
 
     @Setter
-<<<<<<< HEAD
-    private int craftSlot = 0;
-=======
     private boolean switchingDimension = false;
     private boolean manyDimPackets = false;
     private ServerRespawnPacket lastDimPacket = null;
->>>>>>> a4ad4a96
+
+    @Setter
+    private int craftSlot = 0;
 
     public GeyserSession(GeyserConnector connector, BedrockServerSession bedrockServerSession) {
         this.connector = connector;
