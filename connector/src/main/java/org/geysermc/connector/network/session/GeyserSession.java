/*
 * Copyright (c) 2019-2021 GeyserMC. http://geysermc.org
 *
 * Permission is hereby granted, free of charge, to any person obtaining a copy
 * of this software and associated documentation files (the "Software"), to deal
 * in the Software without restriction, including without limitation the rights
 * to use, copy, modify, merge, publish, distribute, sublicense, and/or sell
 * copies of the Software, and to permit persons to whom the Software is
 * furnished to do so, subject to the following conditions:
 *
 * The above copyright notice and this permission notice shall be included in
 * all copies or substantial portions of the Software.
 *
 * THE SOFTWARE IS PROVIDED "AS IS", WITHOUT WARRANTY OF ANY KIND, EXPRESS OR
 * IMPLIED, INCLUDING BUT NOT LIMITED TO THE WARRANTIES OF MERCHANTABILITY,
 * FITNESS FOR A PARTICULAR PURPOSE AND NONINFRINGEMENT. IN NO EVENT SHALL THE
 * AUTHORS OR COPYRIGHT HOLDERS BE LIABLE FOR ANY CLAIM, DAMAGES OR OTHER
 * LIABILITY, WHETHER IN AN ACTION OF CONTRACT, TORT OR OTHERWISE, ARISING FROM,
 * OUT OF OR IN CONNECTION WITH THE SOFTWARE OR THE USE OR OTHER DEALINGS IN
 * THE SOFTWARE.
 *
 * @author GeyserMC
 * @link https://github.com/GeyserMC/Geyser
 */

package org.geysermc.connector.network.session;

import com.github.steveice10.mc.auth.data.GameProfile;
import com.github.steveice10.mc.auth.exception.request.AuthPendingException;
import com.github.steveice10.mc.auth.exception.request.InvalidCredentialsException;
import com.github.steveice10.mc.auth.exception.request.RequestException;
import com.github.steveice10.mc.auth.service.AuthenticationService;
import com.github.steveice10.mc.auth.service.MojangAuthenticationService;
import com.github.steveice10.mc.auth.service.MsaAuthenticationService;
import com.github.steveice10.mc.protocol.MinecraftConstants;
import com.github.steveice10.mc.protocol.MinecraftProtocol;
import com.github.steveice10.mc.protocol.data.SubProtocol;
import com.github.steveice10.mc.protocol.data.game.entity.player.GameMode;
import com.github.steveice10.mc.protocol.data.game.recipe.Recipe;
import com.github.steveice10.mc.protocol.data.game.statistic.Statistic;
import com.github.steveice10.mc.protocol.packet.handshake.client.HandshakePacket;
import com.github.steveice10.mc.protocol.packet.ingame.client.player.ClientPlayerPositionPacket;
import com.github.steveice10.mc.protocol.packet.ingame.client.player.ClientPlayerPositionRotationPacket;
import com.github.steveice10.mc.protocol.packet.ingame.client.world.ClientTeleportConfirmPacket;
import com.github.steveice10.mc.protocol.packet.login.client.LoginPluginResponsePacket;
import com.github.steveice10.mc.protocol.packet.login.server.LoginSuccessPacket;
import com.github.steveice10.packetlib.BuiltinFlags;
import com.github.steveice10.packetlib.Client;
import com.github.steveice10.packetlib.event.session.*;
import com.github.steveice10.packetlib.packet.Packet;
import com.github.steveice10.packetlib.tcp.TcpSessionFactory;
import com.nukkitx.math.GenericMath;
import com.nukkitx.math.vector.*;
import com.nukkitx.protocol.bedrock.BedrockPacket;
import com.nukkitx.protocol.bedrock.BedrockServerSession;
import com.nukkitx.protocol.bedrock.data.*;
import com.nukkitx.protocol.bedrock.data.command.CommandPermission;
import com.nukkitx.protocol.bedrock.packet.*;
import it.unimi.dsi.fastutil.ints.Int2ObjectMap;
import it.unimi.dsi.fastutil.ints.Int2ObjectOpenHashMap;
import it.unimi.dsi.fastutil.ints.IntList;
import it.unimi.dsi.fastutil.longs.Long2ObjectMap;
import it.unimi.dsi.fastutil.longs.Long2ObjectMaps;
import it.unimi.dsi.fastutil.longs.Long2ObjectOpenHashMap;
import it.unimi.dsi.fastutil.objects.Object2LongMap;
import it.unimi.dsi.fastutil.objects.Object2LongOpenHashMap;
import it.unimi.dsi.fastutil.objects.ObjectIterator;
import it.unimi.dsi.fastutil.objects.ObjectOpenHashSet;
import lombok.AccessLevel;
import lombok.Getter;
import lombok.NonNull;
import lombok.Setter;
import org.geysermc.connector.GeyserConnector;
import org.geysermc.connector.command.CommandSender;
import org.geysermc.connector.common.AuthType;
import org.geysermc.connector.entity.Entity;
import org.geysermc.connector.entity.Tickable;
import org.geysermc.connector.entity.player.SessionPlayerEntity;
import org.geysermc.connector.entity.player.SkullPlayerEntity;
import org.geysermc.connector.inventory.Inventory;
import org.geysermc.connector.inventory.PlayerInventory;
import org.geysermc.connector.network.remote.RemoteServer;
import org.geysermc.connector.network.session.auth.AuthData;
import org.geysermc.connector.network.session.auth.BedrockClientData;
import org.geysermc.connector.network.session.cache.*;
import org.geysermc.connector.network.translators.BiomeTranslator;
import org.geysermc.connector.network.translators.EntityIdentifierRegistry;
import org.geysermc.connector.network.translators.PacketTranslatorRegistry;
import org.geysermc.connector.network.translators.chat.MessageTranslator;
import org.geysermc.connector.network.translators.collision.CollisionManager;
import org.geysermc.connector.network.translators.inventory.InventoryTranslator;
import org.geysermc.connector.network.translators.item.ItemRegistry;
import org.geysermc.connector.network.translators.world.block.BlockTranslator;
import org.geysermc.connector.skin.FloodgateSkinUploader;
import org.geysermc.connector.skin.SkinManager;
import org.geysermc.connector.utils.*;
import org.geysermc.cumulus.Form;
import org.geysermc.cumulus.util.FormBuilder;
import org.geysermc.floodgate.crypto.FloodgateCipher;
import org.geysermc.floodgate.util.BedrockData;

import java.io.IOException;
import java.net.InetAddress;
import java.net.InetSocketAddress;
import java.nio.charset.StandardCharsets;
import java.util.*;
import java.util.concurrent.*;
import java.util.concurrent.atomic.AtomicInteger;

@Getter
public class GeyserSession implements CommandSender {

    private final GeyserConnector connector;
    private final UpstreamSession upstream;
    private RemoteServer remoteServer;
    private Client downstream;
    @Setter
    private AuthData authData;
    @Setter
    private BedrockClientData clientData;

    @Deprecated
    @Setter
    private boolean microsoftAccount;

    private final SessionPlayerEntity playerEntity;

    private AdvancementsCache advancementsCache;
    private BookEditCache bookEditCache;
    private ChunkCache chunkCache;
    private EntityCache entityCache;
    private EntityEffectCache effectCache;
    private WorldCache worldCache;
    private FormCache formCache;
    private final Int2ObjectMap<TeleportCache> teleportMap = new Int2ObjectOpenHashMap<>();

    private final PlayerInventory playerInventory;
    @Setter
    private Inventory openInventory;
    @Setter
    private boolean closingInventory;

    @Setter
    private InventoryTranslator inventoryTranslator = InventoryTranslator.PLAYER_INVENTORY_TRANSLATOR;

    /**
     * Use {@link #getNextItemNetId()} instead for consistency
     */
    @Getter(AccessLevel.NONE)
    private final AtomicInteger itemNetId = new AtomicInteger(2);

    @Getter(AccessLevel.NONE)
    private final Object inventoryLock = new Object();
    @Getter(AccessLevel.NONE)
    private CompletableFuture<Void> inventoryFuture;

    @Setter
    private ScheduledFuture<?> craftingGridFuture;

    /**
     * Stores session collision
     */
    private final CollisionManager collisionManager;

    /**
     * Stores the block translations for this specific version.
     */
    @Setter
    private BlockTranslator blockTranslator;

    private final Map<Vector3i, SkullPlayerEntity> skullCache = new ConcurrentHashMap<>();
    private final Long2ObjectMap<ClientboundMapItemDataPacket> storedMaps = Long2ObjectMaps.synchronize(new Long2ObjectOpenHashMap<>());

    /**
     * A map of Vector3i positions to Java entity IDs.
     * Used for translating Bedrock block actions to Java entity actions.
     */
    private final Object2LongMap<Vector3i> itemFrameCache = new Object2LongOpenHashMap<>();

    /**
     * Stores a list of all lectern locations and their block entity tags.
     * See {@link org.geysermc.connector.network.translators.world.WorldManager#getLecternDataAt(GeyserSession, int, int, int, boolean)}
     * for more information.
     */
    private final Set<Vector3i> lecternCache = new ObjectOpenHashSet<>();

    @Setter
    private boolean droppingLecternBook;

    @Setter
    private Vector2i lastChunkPosition = null;
    private int renderDistance;

    private boolean loggedIn;
    private boolean loggingIn;

    @Setter
    private boolean spawned;
    private boolean closed;

    @Setter
    private GameMode gameMode = GameMode.SURVIVAL;

    /**
     * Keeps track of the world name for respawning.
     */
    @Setter
    private String worldName = null;

    private boolean sneaking;

    @Setter
    private boolean sprinting;

    /**
     * Not updated if cache chunks is enabled.
     */
    @Setter
    private boolean jumping;

    /**
     * The dimension of the player.
     * As all entities are in the same world, this can be safely applied to all other entities.
     */
    @Setter
    private String dimension = DimensionUtils.OVERWORLD;

    @Setter
    private int breakingBlock;

    @Setter
    private Vector3i lastBlockPlacePosition;

    @Setter
    private String lastBlockPlacedId;

    @Setter
    private boolean interacting;

    /**
     * Stores the last position of the block the player interacted with. This can either be a block that the client
     * placed or an existing block the player interacted with (for example, a chest). <br>
     * Initialized as (0, 0, 0) so it is always not-null.
     */
    @Setter
    private Vector3i lastInteractionBlockPosition = Vector3i.ZERO;

    /**
     * Stores the position of the player the last time they interacted.
     * Used to verify that the player did not move since their last interaction. <br>
     * Initialized as (0, 0, 0) so it is always not-null.
     */
    @Setter
    private Vector3f lastInteractionPlayerPosition = Vector3f.ZERO;

    @Setter
    private Entity ridingVehicleEntity;

    @Setter
    private Int2ObjectMap<Recipe> craftingRecipes;
    private final Set<String> unlockedRecipes;
    private final AtomicInteger lastRecipeNetId;

    /**
     * Saves a list of all stonecutter recipes, for use in a stonecutter inventory.
     * The key is the Java ID of the item; the values are all the possible outputs' Java IDs sorted by their string identifier
     */
    @Setter
    private Int2ObjectMap<IntList> stonecutterRecipes;

    /**
     * The current attack speed of the player. Used for sending proper cooldown timings.
     * Setting a default fixes cooldowns not showing up on a fresh world.
     */
    @Setter
    private double attackSpeed = 4.0d;
    /**
     * The time of the last hit. Used to gauge how long the cooldown is taking.
     * This is a session variable in order to prevent more scheduled threads than necessary.
     */
    @Setter
    private long lastHitTime;

    /**
     * Saves if the client is steering left on a boat.
     */
    @Setter
    private boolean steeringLeft;
    /**
     * Saves if the client is steering right on a boat.
     */
    @Setter
    private boolean steeringRight;

    /**
     * Store the last time the player interacted. Used to fix a right-click spam bug.
     * See https://github.com/GeyserMC/Geyser/issues/503 for context.
     */
    @Setter
    private long lastInteractionTime;

    /**
     * Stores a future interaction to place a bucket. Will be cancelled if the client instead intended to
     * interact with a block.
     */
    @Setter
    private ScheduledFuture<?> bucketScheduledFuture;

    /**
     * Used to send a movement packet every three seconds if the player hasn't moved. Prevents timeouts when AFK in certain instances.
     */
    @Setter
    private long lastMovementTimestamp = System.currentTimeMillis();

    /**
     * Controls whether the daylight cycle gamerule has been sent to the client, so the sun/moon remain motionless.
     */
    private boolean daylightCycle = true;

    private boolean reducedDebugInfo = false;

    /**
     * The op permission level set by the server
     */
    @Setter
    private int opPermissionLevel = 0;

    /**
     * If the current player can fly
     */
    @Setter
    private boolean canFly = false;

    /**
     * If the current player is flying
     */
    @Setter
    private boolean flying = false;

    /**
     * If the current player is in noclip
     */
    @Setter
    private boolean noClip = false;

    /**
     * If the current player can not interact with the world
     */
    @Setter
    private boolean worldImmutable = false;

    /**
     * Caches current rain status.
     */
    @Setter
    private boolean raining = false;

    /**
     * Caches current thunder status.
     */
    @Setter
    private boolean thunder = false;

    /**
     * Stores the last text inputted into a sign.
     * <p>
     * Bedrock sends packets every time you update the sign, Java only wants the final packet.
     * Until we determine that the user has finished editing, we save the sign's current status.
     */
    @Setter
    private String lastSignMessage;

    /**
     * Stores a map of all statistics sent from the server.
     * The server only sends new statistics back to us, so in order to show all statistics we need to cache existing ones.
     */
    private final Map<Statistic, Integer> statistics = new HashMap<>();

    /**
     * Whether we're expecting statistics to be sent back to us.
     */
    @Setter
    private boolean waitingForStatistics = false;

    @Setter
    private List<UUID> selectedEmotes = new ArrayList<>();
    private final Set<UUID> emotes = new HashSet<>();

    /**
     * The thread that will run every 50 milliseconds - one Minecraft tick.
     */
    private ScheduledFuture<?> tickThread = null;

    private MinecraftProtocol protocol;

    public GeyserSession(GeyserConnector connector, BedrockServerSession bedrockServerSession) {
        this.connector = connector;
        this.upstream = new UpstreamSession(bedrockServerSession);

        this.advancementsCache = new AdvancementsCache(this);
        this.bookEditCache = new BookEditCache(this);
        this.chunkCache = new ChunkCache(this);
        this.entityCache = new EntityCache(this);
        this.effectCache = new EntityEffectCache();
        this.worldCache = new WorldCache(this);
        this.formCache = new FormCache(this);

        this.collisionManager = new CollisionManager(this);

        this.playerEntity = new SessionPlayerEntity(this);
        this.worldCache = new WorldCache(this);
        this.windowCache = new WindowCache(this);

        this.playerInventory = new PlayerInventory();
        this.openInventory = null;
        this.inventoryFuture = CompletableFuture.completedFuture(null);
        this.craftingRecipes = new Int2ObjectOpenHashMap<>();
        this.unlockedRecipes = new ObjectOpenHashSet<>();
        this.lastRecipeNetId = new AtomicInteger(1);

        this.spawned = false;
        this.loggedIn = false;

        // Make a copy to prevent ConcurrentModificationException
        final List<GeyserSession> tmpPlayers = new ArrayList<>(connector.getPlayers());
        tmpPlayers.forEach(player -> this.emotes.addAll(player.getEmotes()));

        bedrockServerSession.addDisconnectHandler(disconnectReason -> {
            InetAddress address = bedrockServerSession.getRealAddress().getAddress();
            connector.getLogger().info(LanguageUtils.getLocaleStringLog("geyser.network.disconnect", address, disconnectReason));

            disconnect(disconnectReason.name());
            connector.removePlayer(this);
        });
    }

    public void connect(RemoteServer remoteServer) {
        startGame();
        this.remoteServer = remoteServer;

        // Set the hardcoded shield ID to the ID we just defined in StartGamePacket
        upstream.getSession().getHardcodedBlockingId().set(ItemRegistry.SHIELD.getBedrockId());

        ChunkUtils.sendEmptyChunks(this, playerEntity.getPosition().toInt(), 0, false);

        BiomeDefinitionListPacket biomeDefinitionListPacket = new BiomeDefinitionListPacket();
        biomeDefinitionListPacket.setDefinitions(BiomeTranslator.BIOMES);
        upstream.sendPacket(biomeDefinitionListPacket);

        AvailableEntityIdentifiersPacket entityPacket = new AvailableEntityIdentifiersPacket();
        entityPacket.setIdentifiers(EntityIdentifierRegistry.ENTITY_IDENTIFIERS);
        upstream.sendPacket(entityPacket);

        CreativeContentPacket creativePacket = new CreativeContentPacket();
        creativePacket.setContents(ItemRegistry.CREATIVE_ITEMS);
        upstream.sendPacket(creativePacket);

        PlayStatusPacket playStatusPacket = new PlayStatusPacket();
        playStatusPacket.setStatus(PlayStatusPacket.Status.PLAYER_SPAWN);
        upstream.sendPacket(playStatusPacket);

        UpdateAttributesPacket attributesPacket = new UpdateAttributesPacket();
        attributesPacket.setRuntimeEntityId(getPlayerEntity().getGeyserId());
        List<AttributeData> attributes = new ArrayList<>();
        // Default move speed
        // Bedrock clients move very fast by default until they get an attribute packet correcting the speed
        attributes.add(new AttributeData("minecraft:movement", 0.0f, 1024f, 0.1f, 0.1f));
        attributesPacket.setAttributes(attributes);
        upstream.sendPacket(attributesPacket);

        GameRulesChangedPacket gamerulePacket = new GameRulesChangedPacket();
        // Only allow the server to send health information
        // Setting this to false allows natural regeneration to work false but doesn't break it being true
        gamerulePacket.getGameRules().add(new GameRuleData<>("naturalregeneration", false));
        // Don't let the client modify the inventory on death
        // Setting this to true allows keep inventory to work if enabled but doesn't break functionality being false
        gamerulePacket.getGameRules().add(new GameRuleData<>("keepinventory", true));
        // Ensure client doesn't try and do anything funky; the server handles this for us
        gamerulePacket.getGameRules().add(new GameRuleData<>("spawnradius", 0));
        upstream.sendPacket(gamerulePacket);
    }

    public void login() {
        if (connector.getAuthType() != AuthType.ONLINE) {
            if (connector.getAuthType() == AuthType.OFFLINE) {
                connector.getLogger().info(LanguageUtils.getLocaleStringLog("geyser.auth.login.offline"));
            } else {
                connector.getLogger().info(LanguageUtils.getLocaleStringLog("geyser.auth.login.floodgate"));
            }
            authenticate(authData.getName());
        }
    }

    public void authenticate(String username) {
        authenticate(username, "");
    }

    public void authenticate(String username, String password) {
        if (loggedIn) {
            connector.getLogger().severe(LanguageUtils.getLocaleStringLog("geyser.auth.already_loggedin", username));
            return;
        }

        loggingIn = true;
        // new thread so clients don't timeout
        new Thread(() -> {
            try {
                if (password != null && !password.isEmpty()) {
                    AuthenticationService authenticationService;
                    if (microsoftAccount) {
                        authenticationService = new MsaAuthenticationService(GeyserConnector.OAUTH_CLIENT_ID);
                    } else {
                        authenticationService = new MojangAuthenticationService();
                    }
                    authenticationService.setUsername(username);
                    authenticationService.setPassword(password);
                    authenticationService.login();

                    protocol = new MinecraftProtocol(authenticationService);
                } else {
                    protocol = new MinecraftProtocol(username);
                }

                connectDownstream();
            } catch (InvalidCredentialsException | IllegalArgumentException e) {
                connector.getLogger().info(LanguageUtils.getLocaleStringLog("geyser.auth.login.invalid", username));
                disconnect(LanguageUtils.getPlayerLocaleString("geyser.auth.login.invalid.kick", getClientData().getLanguageCode()));
            } catch (RequestException ex) {
                ex.printStackTrace();
            }
        }).start();
    }

    /**
     * Present a form window to the user asking to log in with another web browser
     */
    public void authenticateWithMicrosoftCode() {
        if (loggedIn) {
            connector.getLogger().severe(LanguageUtils.getLocaleStringLog("geyser.auth.already_loggedin", getAuthData().getName()));
            return;
        }

        loggingIn = true;
        // new thread so clients don't timeout
        new Thread(() -> {
            try {
                MsaAuthenticationService msaAuthenticationService = new MsaAuthenticationService(GeyserConnector.OAUTH_CLIENT_ID);

                MsaAuthenticationService.MsCodeResponse response = msaAuthenticationService.getAuthCode();
                LoginEncryptionUtils.buildAndShowMicrosoftCodeWindow(this, response);

                // This just looks cool
                SetTimePacket packet = new SetTimePacket();
                packet.setTime(16000);
                sendUpstreamPacket(packet);

                // Wait for the code to validate
                attemptCodeAuthentication(msaAuthenticationService);
            } catch (InvalidCredentialsException | IllegalArgumentException e) {
                connector.getLogger().info(LanguageUtils.getLocaleStringLog("geyser.auth.login.invalid", getAuthData().getName()));
                disconnect(LanguageUtils.getPlayerLocaleString("geyser.auth.login.invalid.kick", getClientData().getLanguageCode()));
            } catch (RequestException ex) {
                ex.printStackTrace();
            }
        }).start();
    }

    /**
     * Poll every second to see if the user has successfully signed in
     */
    private void attemptCodeAuthentication(MsaAuthenticationService msaAuthenticationService) {
        if (loggedIn || closed) {
            return;
        }
        try {
            msaAuthenticationService.login();
            protocol = new MinecraftProtocol(msaAuthenticationService);

            connectDownstream();
        } catch (RequestException e) {
            if (!(e instanceof AuthPendingException)) {
                e.printStackTrace();
            } else {
                // Wait one second before trying again
                connector.getGeneralThreadPool().schedule(() -> attemptCodeAuthentication(msaAuthenticationService), 1, TimeUnit.SECONDS);
            }
        }
    }

    /**
     * After getting whatever credentials needed, we attempt to join the Java server.
     */
    private void connectDownstream() {
        boolean floodgate = connector.getAuthType() == AuthType.FLOODGATE;

        // Start ticking
        tickThread = connector.getGeneralThreadPool().scheduleAtFixedRate(this::tick, 50, 50, TimeUnit.MILLISECONDS);

        downstream = new Client(remoteServer.getAddress(), remoteServer.getPort(), protocol, new TcpSessionFactory());
        if (connector.getConfig().getRemote().isUseProxyProtocol()) {
            downstream.getSession().setFlag(BuiltinFlags.ENABLE_CLIENT_PROXY_PROTOCOL, true);
            downstream.getSession().setFlag(BuiltinFlags.CLIENT_PROXIED_ADDRESS, upstream.getAddress());
        }
        if (connector.getConfig().isForwardPlayerPing()) {
            // Let Geyser handle sending the keep alive
            downstream.getSession().setFlag(MinecraftConstants.AUTOMATIC_KEEP_ALIVE_MANAGEMENT, false);
        }
        downstream.getSession().addListener(new SessionAdapter() {
            @Override
            public void packetSending(PacketSendingEvent event) {
                //todo move this somewhere else
                if (event.getPacket() instanceof HandshakePacket && floodgate) {
                    byte[] encryptedData;

                    try {
                        FloodgateSkinUploader skinUploader = connector.getSkinUploader();
                        FloodgateCipher cipher = connector.getCipher();

                        encryptedData = cipher.encryptFromString(BedrockData.of(
                                clientData.getGameVersion(),
                                authData.getName(),
                                authData.getXboxUUID(),
                                clientData.getDeviceOs().ordinal(),
                                clientData.getLanguageCode(),
                                clientData.getUiProfile().ordinal(),
                                clientData.getCurrentInputMode().ordinal(),
                                upstream.getAddress().getAddress().getHostAddress(),
                                skinUploader.getId(),
                                skinUploader.getVerifyCode()
                        ).toString());
                    } catch (Exception e) {
                        connector.getLogger().error(LanguageUtils.getLocaleStringLog("geyser.auth.floodgate.encrypt_fail"), e);
                        disconnect(LanguageUtils.getPlayerLocaleString("geyser.auth.floodgate.encryption_fail", getClientData().getLanguageCode()));
                        return;
                    }

                    String finalDataString = new String(encryptedData, StandardCharsets.UTF_8);

                    HandshakePacket handshakePacket = event.getPacket();
                    event.setPacket(new HandshakePacket(
                            handshakePacket.getProtocolVersion(),
                            handshakePacket.getHostname() + '\0' + finalDataString,
                            handshakePacket.getPort(),
                            handshakePacket.getIntent()
                    ));
                }
            }

            @Override
            public void connected(ConnectedEvent event) {
                loggingIn = false;
                loggedIn = true;
                if (protocol.getProfile() == null) {
                    // Java account is offline
                    disconnect(LanguageUtils.getPlayerLocaleString("geyser.network.remote.invalid_account", clientData.getLanguageCode()));
                    return;
                }
                connector.getLogger().info(LanguageUtils.getLocaleStringLog("geyser.network.remote.connect", authData.getName(), protocol.getProfile().getName(), remoteServer.getAddress()));
                playerEntity.setUuid(protocol.getProfile().getId());
                playerEntity.setUsername(protocol.getProfile().getName());

                String locale = clientData.getLanguageCode();

                // Let the user know there locale may take some time to download
                // as it has to be extracted from a JAR
                if (locale.equalsIgnoreCase("en_us") && !LocaleUtils.LOCALE_MAPPINGS.containsKey("en_us")) {
                    // This should probably be left hardcoded as it will only show for en_us clients
                    sendMessage("Loading your locale (en_us); if this isn't already downloaded, this may take some time");
                }

                // Download and load the language for the player
                LocaleUtils.downloadAndLoadLocale(locale);
            }

            @Override
            public void disconnected(DisconnectedEvent event) {
                loggingIn = false;
                loggedIn = false;
                connector.getLogger().info(LanguageUtils.getLocaleStringLog("geyser.network.remote.disconnect", authData.getName(), remoteServer.getAddress(), event.getReason()));
                if (event.getCause() != null) {
                    event.getCause().printStackTrace();
                }

                upstream.disconnect(MessageTranslator.convertMessageLenient(event.getReason()));
            }

            @Override
            public void packetReceived(PacketReceivedEvent event) {
                if (!closed) {
                    // Required, or else Floodgate players break with Bukkit chunk caching
                    if (event.getPacket() instanceof LoginSuccessPacket) {
                        GameProfile profile = ((LoginSuccessPacket) event.getPacket()).getProfile();
                        playerEntity.setUsername(profile.getName());
                        playerEntity.setUuid(profile.getId());

                        // Check if they are not using a linked account
                        if (connector.getAuthType() == AuthType.OFFLINE || playerEntity.getUuid().getMostSignificantBits() == 0) {
                            SkinManager.handleBedrockSkin(playerEntity, clientData);
                        }

                        // We'll send the skin upload a bit after the handshake packet (aka this packet),
                        // because otherwise the global server returns the data too fast.
                        getAuthData().upload(connector);
                    }

                    PacketTranslatorRegistry.JAVA_TRANSLATOR.translate(event.getPacket().getClass(), event.getPacket(), GeyserSession.this);
                }
            }

            @Override
            public void packetError(PacketErrorEvent event) {
                connector.getLogger().warning(LanguageUtils.getLocaleStringLog("geyser.network.downstream_error", event.getCause().getMessage()));
                if (connector.getConfig().isDebugMode())
                    event.getCause().printStackTrace();
                event.setSuppress(true);
            }
        });

        if (!daylightCycle) {
            setDaylightCycle(true);
        }
        downstream.getSession().connect();
        connector.addPlayer(this);
    }

    public void disconnect(String reason) {
        if (!closed) {
            loggedIn = false;
            if (downstream != null && downstream.getSession() != null) {
                downstream.getSession().disconnect(reason);
            }
            if (upstream != null && !upstream.isClosed()) {
                connector.getPlayers().remove(this);
                upstream.disconnect(reason);
            }
        }

        if (tickThread != null) {
            tickThread.cancel(true);
        }

        this.advancementsCache = null;
        this.bookEditCache = null;
        this.chunkCache = null;
        this.entityCache = null;
        this.effectCache = null;
        this.worldCache = null;
<<<<<<< HEAD
        this.inventoryCache = null;
        this.formCache = null;
=======
        this.windowCache = null;
>>>>>>> ded00dfd

        closed = true;
    }

    public void close() {
        disconnect(LanguageUtils.getPlayerLocaleString("geyser.network.close", getClientData().getLanguageCode()));
    }

    /**
     * Called every 50 milliseconds - one Minecraft tick.
     */
    public void tick() {
        // Check to see if the player's position needs updating - a position update should be sent once every 3 seconds
        if (spawned && (System.currentTimeMillis() - lastMovementTimestamp) > 3000) {
            // Recalculate in case something else changed position
            Vector3d position = collisionManager.adjustBedrockPosition(playerEntity.getPosition(), playerEntity.isOnGround());
            // A null return value cancels the packet
            if (position != null) {
                ClientPlayerPositionPacket packet = new ClientPlayerPositionPacket(playerEntity.isOnGround(),
                        position.getX(), position.getY(), position.getZ());
                sendDownstreamPacket(packet);
            }
            lastMovementTimestamp = System.currentTimeMillis();
        }

        for (Tickable entity : entityCache.getTickableEntities()) {
            entity.tick(this);
        }
    }

    public void setAuthenticationData(AuthData authData) {
        this.authData = authData;
    }

    public void setSneaking(boolean sneaking) {
        this.sneaking = sneaking;
        collisionManager.updatePlayerBoundingBox();
        collisionManager.updateScaffoldingFlags();
    }

    @Override
    public String getName() {
        return authData.getName();
    }

    @Override
    public void sendMessage(String message) {
        TextPacket textPacket = new TextPacket();
        textPacket.setPlatformChatId("");
        textPacket.setSourceName("");
        textPacket.setXuid("");
        textPacket.setType(TextPacket.Type.CHAT);
        textPacket.setNeedsTranslation(false);
        textPacket.setMessage(message);

        upstream.sendPacket(textPacket);
    }

    @Override
    public boolean isConsole() {
        return false;
    }

     @Override
     public String getLocale() {
        return clientData.getLanguageCode();
     }

    public void setRenderDistance(int renderDistance) {
        renderDistance = GenericMath.ceil(++renderDistance * MathUtils.SQRT_OF_TWO); //square to circle
        this.renderDistance = renderDistance;

        ChunkRadiusUpdatedPacket chunkRadiusUpdatedPacket = new ChunkRadiusUpdatedPacket();
        chunkRadiusUpdatedPacket.setRadius(renderDistance);
        upstream.sendPacket(chunkRadiusUpdatedPacket);
    }

    public InetSocketAddress getSocketAddress() {
        return this.upstream.getAddress();
    }

    public void sendForm(Form form) {
        formCache.showForm(form);
    }

    public void sendForm(FormBuilder<?, ?> formBuilder) {
        formCache.showForm(formBuilder.build());
    }

    private void startGame() {
        StartGamePacket startGamePacket = new StartGamePacket();
        startGamePacket.setUniqueEntityId(playerEntity.getGeyserId());
        startGamePacket.setRuntimeEntityId(playerEntity.getGeyserId());
        startGamePacket.setPlayerGameType(GameType.SURVIVAL);
        startGamePacket.setPlayerPosition(Vector3f.from(0, 69, 0));
        startGamePacket.setRotation(Vector2f.from(1, 1));

        startGamePacket.setSeed(-1);
        startGamePacket.setDimensionId(DimensionUtils.javaToBedrock(dimension));
        startGamePacket.setGeneratorId(1);
        startGamePacket.setLevelGameType(GameType.SURVIVAL);
        startGamePacket.setDifficulty(1);
        startGamePacket.setDefaultSpawn(Vector3i.ZERO);
        startGamePacket.setAchievementsDisabled(!connector.getConfig().isXboxAchievementsEnabled());
        startGamePacket.setCurrentTick(-1);
        startGamePacket.setEduEditionOffers(0);
        startGamePacket.setEduFeaturesEnabled(false);
        startGamePacket.setRainLevel(0);
        startGamePacket.setLightningLevel(0);
        startGamePacket.setMultiplayerGame(true);
        startGamePacket.setBroadcastingToLan(true);
        startGamePacket.getGamerules().add(new GameRuleData<>("showcoordinates", connector.getConfig().isShowCoordinates()));
        startGamePacket.setPlatformBroadcastMode(GamePublishSetting.PUBLIC);
        startGamePacket.setXblBroadcastMode(GamePublishSetting.PUBLIC);
        startGamePacket.setCommandsEnabled(!connector.getConfig().isXboxAchievementsEnabled());
        startGamePacket.setTexturePacksRequired(false);
        startGamePacket.setBonusChestEnabled(false);
        startGamePacket.setStartingWithMap(false);
        startGamePacket.setTrustingPlayers(true);
        startGamePacket.setDefaultPlayerPermission(PlayerPermission.MEMBER);
        startGamePacket.setServerChunkTickRange(4);
        startGamePacket.setBehaviorPackLocked(false);
        startGamePacket.setResourcePackLocked(false);
        startGamePacket.setFromLockedWorldTemplate(false);
        startGamePacket.setUsingMsaGamertagsOnly(false);
        startGamePacket.setFromWorldTemplate(false);
        startGamePacket.setWorldTemplateOptionLocked(false);

        String serverName = connector.getConfig().getBedrock().getServerName();
        startGamePacket.setLevelId(serverName);
        startGamePacket.setLevelName(serverName);

        startGamePacket.setPremiumWorldTemplateId("00000000-0000-0000-0000-000000000000");
        // startGamePacket.setCurrentTick(0);
        startGamePacket.setEnchantmentSeed(0);
        startGamePacket.setMultiplayerCorrelationId("");
        startGamePacket.setItemEntries(ItemRegistry.ITEMS);
        startGamePacket.setVanillaVersion("*");
        startGamePacket.setInventoriesServerAuthoritative(true);
        startGamePacket.setAuthoritativeMovementMode(AuthoritativeMovementMode.CLIENT); // can be removed once 1.16.200 support is dropped

        SyncedPlayerMovementSettings settings = new SyncedPlayerMovementSettings();
        settings.setMovementMode(AuthoritativeMovementMode.CLIENT);
        settings.setRewindHistorySize(0);
        settings.setServerAuthoritativeBlockBreaking(false);
        startGamePacket.setPlayerMovementSettings(settings);
        
        upstream.sendPacket(startGamePacket);
    }

    /**
     * Adds a new inventory task.
     * Inventory tasks are executed one at a time, in order.
     *
     * @param task the task to run
     */
    public void addInventoryTask(Runnable task) {
        synchronized (inventoryLock) {
            inventoryFuture = inventoryFuture.thenRun(task).exceptionally(throwable -> {
                GeyserConnector.getInstance().getLogger().error("Error processing inventory task", throwable.getCause());
                return null;
            });
        }
    }

    /**
     * Adds a new inventory task with a delay.
     * The delay is achieved by scheduling with the Geyser general thread pool.
     * Inventory tasks are executed one at a time, in order.
     *
     * @param task the delayed task to run
     * @param delayMillis delay in milliseconds
     */
    public void addInventoryTask(Runnable task, long delayMillis) {
        synchronized (inventoryLock) {
            Executor delayedExecutor = command -> GeyserConnector.getInstance().getGeneralThreadPool().schedule(command, delayMillis, TimeUnit.MILLISECONDS);
            inventoryFuture = inventoryFuture.thenRunAsync(task, delayedExecutor).exceptionally(throwable -> {
                GeyserConnector.getInstance().getLogger().error("Error processing inventory task", throwable.getCause());
                return null;
            });
        }
    }

    /**
     * @return the next Bedrock item network ID to use for a new item
     */
    public int getNextItemNetId() {
        return itemNetId.getAndIncrement();
    }

    public void addTeleport(TeleportCache teleportCache) {
        teleportMap.put(teleportCache.getTeleportConfirmId(), teleportCache);

        ObjectIterator<Int2ObjectMap.Entry<TeleportCache>> it = teleportMap.int2ObjectEntrySet().iterator();

        // Remove any teleports with a higher number - maybe this is a world change that reset the ID to 0?
        while (it.hasNext()) {
            Int2ObjectMap.Entry<TeleportCache> entry = it.next();
            int nextID = entry.getValue().getTeleportConfirmId();
            if (nextID > teleportCache.getTeleportConfirmId()) {
                it.remove();
            }
        }
    }

    public boolean confirmTeleport(Vector3d position) {
        if (teleportMap.size() == 0) {
            return true;
        }
        int teleportID = -1;

        for (Int2ObjectMap.Entry<TeleportCache> entry : teleportMap.int2ObjectEntrySet()) {
            if (entry.getValue().canConfirm(position)) {
                if (entry.getValue().getTeleportConfirmId() > teleportID) {
                    teleportID = entry.getValue().getTeleportConfirmId();
                }
            }
        }

        ObjectIterator<Int2ObjectMap.Entry<TeleportCache>> it = teleportMap.int2ObjectEntrySet().iterator();

        if (teleportID != -1) {
            // Confirm the current teleport and any earlier ones
            while (it.hasNext()) {
                TeleportCache entry = it.next().getValue();
                int nextID = entry.getTeleportConfirmId();
                if (nextID <= teleportID) {
                    ClientTeleportConfirmPacket teleportConfirmPacket = new ClientTeleportConfirmPacket(nextID);
                    sendDownstreamPacket(teleportConfirmPacket);
                    // Servers (especially ones like Hypixel) expect exact coordinates given back to them.
                    ClientPlayerPositionRotationPacket positionPacket = new ClientPlayerPositionRotationPacket(playerEntity.isOnGround(),
                            entry.getX(), entry.getY(), entry.getZ(), entry.getYaw(), entry.getPitch());
                    sendDownstreamPacket(positionPacket);
                    it.remove();
                    connector.getLogger().debug("Confirmed teleport " + nextID);
                }
            }
        }

        if (teleportMap.size() > 0) {
            int resendID = -1;
            for (Int2ObjectMap.Entry<TeleportCache> entry : teleportMap.int2ObjectEntrySet()) {
                TeleportCache teleport = entry.getValue();
                teleport.incrementUnconfirmedFor();
                if (teleport.shouldResend()) {
                    if (teleport.getTeleportConfirmId() >= resendID) {
                        resendID = teleport.getTeleportConfirmId();
                    }
                }
            }

            if (resendID != -1) {
                connector.getLogger().debug("Resending teleport " + resendID);
                TeleportCache teleport = teleportMap.get(resendID);
                getPlayerEntity().moveAbsolute(this, Vector3f.from(teleport.getX(), teleport.getY(), teleport.getZ()),
                        teleport.getYaw(), teleport.getPitch(), playerEntity.isOnGround(), true);
            }
        }

        return true;
    }

    /**
     * Queue a packet to be sent to player.
     *
     * @param packet the bedrock packet from the NukkitX protocol lib
     */
    public void sendUpstreamPacket(BedrockPacket packet) {
        if (upstream != null) {
            upstream.sendPacket(packet);
        } else {
            connector.getLogger().debug("Tried to send upstream packet " + packet.getClass().getSimpleName() + " but the session was null");
        }
    }

    /**
     * Send a packet immediately to the player.
     *
     * @param packet the bedrock packet from the NukkitX protocol lib
     */
    public void sendUpstreamPacketImmediately(BedrockPacket packet) {
        if (upstream != null) {
            upstream.sendPacketImmediately(packet);
        } else {
            connector.getLogger().debug("Tried to send upstream packet " + packet.getClass().getSimpleName() + " immediately but the session was null");
        }
    }

    /**
     * Send a packet to the remote server.
     *
     * @param packet the java edition packet from MCProtocolLib
     */
    public void sendDownstreamPacket(Packet packet) {
        if (downstream != null && downstream.getSession() != null && (protocol.getSubProtocol().equals(SubProtocol.GAME) || packet.getClass() == LoginPluginResponsePacket.class)) {
            downstream.getSession().send(packet);
        } else {
            connector.getLogger().debug("Tried to send downstream packet " + packet.getClass().getSimpleName() + " before connected to the server");
        }
    }

    /**
     * Update the cached value for the reduced debug info gamerule.
     * This also toggles the coordinates display
     *
     * @param value The new value for reducedDebugInfo
     */
    public void setReducedDebugInfo(boolean value) {
        worldCache.setShowCoordinates(!value);
        reducedDebugInfo = value;
    }

    /**
     * Changes the daylight cycle gamerule on the client
     * This is used in the login screen along-side normal usage
     *
     * @param doCycle If the cycle should continue
     */
    public void setDaylightCycle(boolean doCycle) {
        sendGameRule("dodaylightcycle", doCycle);
        // Save the value so we don't have to constantly send a daylight cycle gamerule update
        this.daylightCycle = doCycle;
    }

    /**
     * Send a gamerule value to the client
     *
     * @param gameRule The gamerule to send
     * @param value    The value of the gamerule
     */
    public void sendGameRule(String gameRule, Object value) {
        GameRulesChangedPacket gameRulesChangedPacket = new GameRulesChangedPacket();
        gameRulesChangedPacket.getGameRules().add(new GameRuleData<>(gameRule, value));
        upstream.sendPacket(gameRulesChangedPacket);
    }

    /**
     * Checks if the given session's player has a permission
     *
     * @param permission The permission node to check
     * @return true if the player has the requested permission, false if not
     */
    public Boolean hasPermission(String permission) {
        return connector.getWorldManager().hasPermission(this, permission);
    }

    /**
     * Send an AdventureSettingsPacket to the client with the latest flags
     */
    public void sendAdventureSettings() {
        AdventureSettingsPacket adventureSettingsPacket = new AdventureSettingsPacket();
        adventureSettingsPacket.setUniqueEntityId(playerEntity.getGeyserId());
        // Set command permission if OP permission level is high enough
        // This allows mobile players access to a GUI for doing commands. The commands there do not change above OPERATOR
        // and all commands there are accessible with OP permission level 2
        adventureSettingsPacket.setCommandPermission(opPermissionLevel >= 2 ? CommandPermission.OPERATOR : CommandPermission.NORMAL);
        // Required to make command blocks destroyable
        adventureSettingsPacket.setPlayerPermission(opPermissionLevel >= 2 ? PlayerPermission.OPERATOR : PlayerPermission.MEMBER);

        // Update the noClip and worldImmutable values based on the current gamemode
        noClip = gameMode == GameMode.SPECTATOR;
        worldImmutable = gameMode == GameMode.ADVENTURE || gameMode == GameMode.SPECTATOR;

        Set<AdventureSetting> flags = new HashSet<>();
        if (canFly) {
            flags.add(AdventureSetting.MAY_FLY);
        }

        if (flying) {
            flags.add(AdventureSetting.FLYING);
        }

        if (worldImmutable) {
            flags.add(AdventureSetting.WORLD_IMMUTABLE);
        }

        if (noClip) {
            flags.add(AdventureSetting.NO_CLIP);
        }

        flags.add(AdventureSetting.AUTO_JUMP);

        adventureSettingsPacket.getSettings().addAll(flags);
        sendUpstreamPacket(adventureSettingsPacket);
    }

    /**
     * Used for updating statistic values since we only get changes from the server
     *
     * @param statistics Updated statistics values
     */
    public void updateStatistics(@NonNull Map<Statistic, Integer> statistics) {
        this.statistics.putAll(statistics);
    }

    public void refreshEmotes(List<UUID> emotes) {
        this.selectedEmotes = emotes;
        this.emotes.addAll(emotes);
        for (GeyserSession player : connector.getPlayers()) {
            List<UUID> pieces = new ArrayList<>();
            for (UUID piece : emotes) {
                if (!player.getEmotes().contains(piece)) {
                    pieces.add(piece);
                }
                player.getEmotes().add(piece);
            }
            EmoteListPacket emoteList = new EmoteListPacket();
            emoteList.setRuntimeEntityId(player.getPlayerEntity().getGeyserId());
            emoteList.getPieceIds().addAll(pieces);
            player.sendUpstreamPacket(emoteList);
        }
    }
}<|MERGE_RESOLUTION|>--- conflicted
+++ resolved
@@ -406,10 +406,7 @@
         this.formCache = new FormCache(this);
 
         this.collisionManager = new CollisionManager(this);
-
         this.playerEntity = new SessionPlayerEntity(this);
-        this.worldCache = new WorldCache(this);
-        this.windowCache = new WindowCache(this);
 
         this.playerInventory = new PlayerInventory();
         this.openInventory = null;
@@ -745,12 +742,7 @@
         this.entityCache = null;
         this.effectCache = null;
         this.worldCache = null;
-<<<<<<< HEAD
-        this.inventoryCache = null;
         this.formCache = null;
-=======
-        this.windowCache = null;
->>>>>>> ded00dfd
 
         closed = true;
     }
@@ -897,7 +889,7 @@
         settings.setRewindHistorySize(0);
         settings.setServerAuthoritativeBlockBreaking(false);
         startGamePacket.setPlayerMovementSettings(settings);
-        
+
         upstream.sendPacket(startGamePacket);
     }
 
