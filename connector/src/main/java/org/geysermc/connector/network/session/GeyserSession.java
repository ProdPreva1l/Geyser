--- conflicted
+++ resolved
@@ -99,7 +99,7 @@
     @Setter
     private GameMode gameMode = GameMode.SURVIVAL;
 
-<<<<<<< HEAD
+    private final AtomicInteger pendingDimSwitches = new AtomicInteger(0);
     @Setter
     private boolean sprinting;
 
@@ -108,9 +108,6 @@
 
     @Setter
     private boolean switchingDimension = false;
-=======
-    private final AtomicInteger pendingDimSwitches = new AtomicInteger(0);
->>>>>>> 35ed1ec9
     private boolean manyDimPackets = false;
     private ServerRespawnPacket lastDimPacket = null;
 
