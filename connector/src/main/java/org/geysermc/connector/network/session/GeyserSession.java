/*
 * Copyright (c) 2019-2021 GeyserMC. http://geysermc.org
 *
 * Permission is hereby granted, free of charge, to any person obtaining a copy
 * of this software and associated documentation files (the "Software"), to deal
 * in the Software without restriction, including without limitation the rights
 * to use, copy, modify, merge, publish, distribute, sublicense, and/or sell
 * copies of the Software, and to permit persons to whom the Software is
 * furnished to do so, subject to the following conditions:
 *
 * The above copyright notice and this permission notice shall be included in
 * all copies or substantial portions of the Software.
 *
 * THE SOFTWARE IS PROVIDED "AS IS", WITHOUT WARRANTY OF ANY KIND, EXPRESS OR
 * IMPLIED, INCLUDING BUT NOT LIMITED TO THE WARRANTIES OF MERCHANTABILITY,
 * FITNESS FOR A PARTICULAR PURPOSE AND NONINFRINGEMENT. IN NO EVENT SHALL THE
 * AUTHORS OR COPYRIGHT HOLDERS BE LIABLE FOR ANY CLAIM, DAMAGES OR OTHER
 * LIABILITY, WHETHER IN AN ACTION OF CONTRACT, TORT OR OTHERWISE, ARISING FROM,
 * OUT OF OR IN CONNECTION WITH THE SOFTWARE OR THE USE OR OTHER DEALINGS IN
 * THE SOFTWARE.
 *
 * @author GeyserMC
 * @link https://github.com/GeyserMC/Geyser
 */

package org.geysermc.connector.network.session;

import com.github.steveice10.mc.auth.data.GameProfile;
import com.github.steveice10.mc.auth.exception.request.AuthPendingException;
import com.github.steveice10.mc.auth.exception.request.InvalidCredentialsException;
import com.github.steveice10.mc.auth.exception.request.RequestException;
import com.github.steveice10.mc.auth.service.AuthenticationService;
import com.github.steveice10.mc.auth.service.MojangAuthenticationService;
import com.github.steveice10.mc.auth.service.MsaAuthenticationService;
import com.github.steveice10.mc.protocol.MinecraftConstants;
import com.github.steveice10.mc.protocol.MinecraftProtocol;
import com.github.steveice10.mc.protocol.data.SubProtocol;
import com.github.steveice10.mc.protocol.data.game.entity.player.GameMode;
import com.github.steveice10.mc.protocol.data.game.recipe.Recipe;
import com.github.steveice10.mc.protocol.data.game.statistic.Statistic;
import com.github.steveice10.mc.protocol.packet.handshake.client.HandshakePacket;
import com.github.steveice10.mc.protocol.packet.ingame.client.player.ClientPlayerPositionPacket;
import com.github.steveice10.mc.protocol.packet.ingame.client.player.ClientPlayerPositionRotationPacket;
import com.github.steveice10.mc.protocol.packet.ingame.client.world.ClientTeleportConfirmPacket;
import com.github.steveice10.mc.protocol.packet.login.server.LoginSuccessPacket;
import com.github.steveice10.packetlib.BuiltinFlags;
import com.github.steveice10.packetlib.Client;
import com.github.steveice10.packetlib.event.session.*;
import com.github.steveice10.packetlib.packet.Packet;
import com.github.steveice10.packetlib.tcp.TcpSessionFactory;
import com.nukkitx.math.GenericMath;
import com.nukkitx.math.vector.*;
import com.nukkitx.protocol.bedrock.BedrockPacket;
import com.nukkitx.protocol.bedrock.BedrockServerSession;
import com.nukkitx.protocol.bedrock.data.*;
import com.nukkitx.protocol.bedrock.data.command.CommandPermission;
import com.nukkitx.protocol.bedrock.packet.*;
import it.unimi.dsi.fastutil.ints.Int2ObjectMap;
import it.unimi.dsi.fastutil.ints.Int2ObjectOpenHashMap;
import it.unimi.dsi.fastutil.ints.IntList;
import it.unimi.dsi.fastutil.longs.Long2ObjectMap;
import it.unimi.dsi.fastutil.longs.Long2ObjectMaps;
import it.unimi.dsi.fastutil.longs.Long2ObjectOpenHashMap;
import it.unimi.dsi.fastutil.objects.Object2LongMap;
import it.unimi.dsi.fastutil.objects.Object2LongOpenHashMap;
import it.unimi.dsi.fastutil.objects.ObjectIterator;
import it.unimi.dsi.fastutil.objects.ObjectOpenHashSet;
import lombok.AccessLevel;
import lombok.Getter;
import lombok.NonNull;
import lombok.Setter;
import org.geysermc.common.window.CustomFormWindow;
import org.geysermc.common.window.FormWindow;
import org.geysermc.connector.GeyserConnector;
import org.geysermc.connector.command.CommandSender;
import org.geysermc.connector.common.AuthType;
import org.geysermc.connector.entity.Entity;
import org.geysermc.connector.entity.Tickable;
import org.geysermc.connector.entity.player.SessionPlayerEntity;
import org.geysermc.connector.entity.player.SkullPlayerEntity;
import org.geysermc.connector.inventory.Inventory;
import org.geysermc.connector.inventory.PlayerInventory;
import org.geysermc.connector.network.remote.RemoteServer;
import org.geysermc.connector.network.session.auth.AuthData;
import org.geysermc.connector.network.session.auth.BedrockClientData;
import org.geysermc.connector.network.session.cache.*;
import org.geysermc.connector.network.translators.BiomeTranslator;
import org.geysermc.connector.network.translators.EntityIdentifierRegistry;
import org.geysermc.connector.network.translators.PacketTranslatorRegistry;
import org.geysermc.connector.network.translators.chat.MessageTranslator;
import org.geysermc.connector.network.translators.collision.CollisionManager;
import org.geysermc.connector.network.translators.inventory.InventoryTranslator;
import org.geysermc.connector.network.translators.item.ItemRegistry;
import org.geysermc.connector.skin.SkinManager;
import org.geysermc.connector.utils.*;
import org.geysermc.floodgate.util.BedrockData;
import org.geysermc.floodgate.util.EncryptionUtil;

import java.io.IOException;
import java.net.InetAddress;
import java.net.InetSocketAddress;
import java.security.NoSuchAlgorithmException;
import java.security.PublicKey;
import java.security.spec.InvalidKeySpecException;
import java.util.*;
import java.util.concurrent.*;
import java.util.concurrent.atomic.AtomicInteger;

@Getter
public class GeyserSession implements CommandSender {

    private final GeyserConnector connector;
    private final UpstreamSession upstream;
    private RemoteServer remoteServer;
    private Client downstream;
    @Setter
    private AuthData authData;
    @Setter
    private BedrockClientData clientData;

    @Deprecated
    @Setter
    private boolean microsoftAccount;

    private final SessionPlayerEntity playerEntity;

    private AdvancementsCache advancementsCache;
    private BookEditCache bookEditCache;
    private ChunkCache chunkCache;
    private EntityCache entityCache;
    private EntityEffectCache effectCache;
    private WorldCache worldCache;
    private WindowCache windowCache;
    private final Int2ObjectMap<TeleportCache> teleportMap = new Int2ObjectOpenHashMap<>();

    private final PlayerInventory playerInventory;
    @Setter
    private Inventory openInventory;

    @Setter
    private InventoryTranslator inventoryTranslator = InventoryTranslator.PLAYER_INVENTORY_TRANSLATOR;

    /**
     * Use {@link #getNextItemNetId()} instead for consistency
     */
    @Getter(AccessLevel.NONE)
    private final AtomicInteger itemNetId = new AtomicInteger(1);

    @Getter(AccessLevel.NONE)
    private final Object inventoryLock = new Object();
    @Getter(AccessLevel.NONE)
    private CompletableFuture<Void> inventoryFuture;

    @Setter
    private ScheduledFuture<?> craftingGridFuture;

    /**
     * Stores session collision
     */
    private final CollisionManager collisionManager;

    private final Map<Vector3i, SkullPlayerEntity> skullCache = new ConcurrentHashMap<>();
    private final Long2ObjectMap<ClientboundMapItemDataPacket> storedMaps = Long2ObjectMaps.synchronize(new Long2ObjectOpenHashMap<>());

    /**
     * A map of Vector3i positions to Java entity IDs.
     * Used for translating Bedrock block actions to Java entity actions.
     */
    private final Object2LongMap<Vector3i> itemFrameCache = new Object2LongOpenHashMap<>();

    /**
     * Stores a list of all lectern locations and their block entity tags.
     * See {@link org.geysermc.connector.network.translators.world.WorldManager#getLecternDataAt(GeyserSession, int, int, int, boolean)}
     * for more information.
     */
    private final List<Vector3i> lecternCache = new ArrayList<>();

    @Setter
    private boolean droppingLecternBook;

    @Setter
    private Vector2i lastChunkPosition = null;
    private int renderDistance;

    private boolean loggedIn;
    private boolean loggingIn;

    @Setter
    private boolean spawned;
    private boolean closed;

    @Setter
    private GameMode gameMode = GameMode.SURVIVAL;

    /**
     * Keeps track of the world name for respawning.
     */
    @Setter
    private String worldName = null;

    private boolean sneaking;

    @Setter
    private boolean sprinting;

    /**
     * Not updated if cache chunks is enabled.
     */
    @Setter
    private boolean jumping;

    /**
     * The dimension of the player.
     * As all entities are in the same world, this can be safely applied to all other entities.
     */
    @Setter
    private String dimension = DimensionUtils.OVERWORLD;

    @Setter
    private int breakingBlock;

    @Setter
    private Vector3i lastBlockPlacePosition;

    @Setter
    private String lastBlockPlacedId;

    @Setter
    private boolean interacting;

    /**
     * Stores the last position of the block the player interacted with. This can either be a block that the client
     * placed or an existing block the player interacted with (for example, a chest). <br>
     * Initialized as (0, 0, 0) so it is always not-null.
     */
    @Setter
    private Vector3i lastInteractionBlockPosition = Vector3i.ZERO;

    /**
     * Stores the position of the player the last time they interacted.
     * Used to verify that the player did not move since their last interaction. <br>
     * Initialized as (0, 0, 0) so it is always not-null.
     */
    @Setter
    private Vector3f lastInteractionPlayerPosition = Vector3f.ZERO;

    @Setter
    private Entity ridingVehicleEntity;

    @Setter
    private long lastWindowCloseTime = 0;

    @Setter
    private long lastInteractedVillagerEid;

    @Setter
    private Int2ObjectMap<Recipe> craftingRecipes;
    private final Set<String> unlockedRecipes;
    private final AtomicInteger lastRecipeNetId;

    /**
     * Saves a list of all stonecutter recipes, for use in a stonecutter inventory.
     * The key is the Java ID of the item; the values are all the possible outputs' Java IDs sorted by their string identifier
     */
    @Setter
    private Int2ObjectMap<IntList> stonecutterRecipes;

    /**
     * The current attack speed of the player. Used for sending proper cooldown timings.
     * Setting a default fixes cooldowns not showing up on a fresh world.
     */
    @Setter
    private double attackSpeed = 4.0d;
    /**
     * The time of the last hit. Used to gauge how long the cooldown is taking.
     * This is a session variable in order to prevent more scheduled threads than necessary.
     */
    @Setter
    private long lastHitTime;

    /**
     * Saves if the client is steering left on a boat.
     */
    @Setter
    private boolean steeringLeft;
    /**
     * Saves if the client is steering right on a boat.
     */
    @Setter
    private boolean steeringRight;

    /**
     * Store the last time the player interacted. Used to fix a right-click spam bug.
     * See https://github.com/GeyserMC/Geyser/issues/503 for context.
     */
    @Setter
    private long lastInteractionTime;

    /**
     * Stores a future interaction to place a bucket. Will be cancelled if the client instead intended to
     * interact with a block.
     */
    @Setter
    private ScheduledFuture<?> bucketScheduledFuture;

    /**
     * Used to send a movement packet every three seconds if the player hasn't moved. Prevents timeouts when AFK in certain instances.
     */
    @Setter
    private long lastMovementTimestamp = System.currentTimeMillis();

    /**
     * Controls whether the daylight cycle gamerule has been sent to the client, so the sun/moon remain motionless.
     */
    private boolean daylightCycle = true;

    private boolean reducedDebugInfo = false;

    @Setter
    private CustomFormWindow settingsForm;

    /**
     * The op permission level set by the server
     */
    @Setter
    private int opPermissionLevel = 0;

    /**
     * If the current player can fly
     */
    @Setter
    private boolean canFly = false;

    /**
     * If the current player is flying
     */
    @Setter
    private boolean flying = false;

    /**
     * If the current player is in noclip
     */
    @Setter
    private boolean noClip = false;

    /**
     * If the current player can not interact with the world
     */
    @Setter
    private boolean worldImmutable = false;

    /**
     * Caches current rain status.
     */
    @Setter
    private boolean raining = false;

    /**
     * Caches current thunder status.
     */
    @Setter
    private boolean thunder = false;

    /**
     * Stores the last text inputted into a sign.
     *
     * Bedrock sends packets every time you update the sign, Java only wants the final packet.
     * Until we determine that the user has finished editing, we save the sign's current status.
     */
    @Setter
    private String lastSignMessage;

    /**
     * Stores a map of all statistics sent from the server.
     * The server only sends new statistics back to us, so in order to show all statistics we need to cache existing ones.
     */
    private final Map<Statistic, Integer> statistics = new HashMap<>();

    /**
     * Whether we're expecting statistics to be sent back to us.
     */
    @Setter
    private boolean waitingForStatistics = false;

    @Setter
    private List<UUID> selectedEmotes = new ArrayList<>();
    private final Set<UUID> emotes = new HashSet<>();

    /**
     * The thread that will run every 50 milliseconds - one Minecraft tick.
     */
    private ScheduledFuture<?> tickThread = null;

    private MinecraftProtocol protocol;

    public GeyserSession(GeyserConnector connector, BedrockServerSession bedrockServerSession) {
        this.connector = connector;
        this.upstream = new UpstreamSession(bedrockServerSession);

        this.advancementsCache = new AdvancementsCache(this);
        this.bookEditCache = new BookEditCache(this);
        this.chunkCache = new ChunkCache(this);
        this.entityCache = new EntityCache(this);
        this.effectCache = new EntityEffectCache();
        this.worldCache = new WorldCache(this);
        this.windowCache = new WindowCache(this);

        this.collisionManager = new CollisionManager(this);

        this.playerEntity = new SessionPlayerEntity(this);
        this.worldCache = new WorldCache(this);
        this.windowCache = new WindowCache(this);

        this.playerInventory = new PlayerInventory();
        this.openInventory = null;
        this.inventoryFuture = CompletableFuture.completedFuture(null);
        this.craftingRecipes = new Int2ObjectOpenHashMap<>();
        this.unlockedRecipes = new ObjectOpenHashSet<>();
        this.lastRecipeNetId = new AtomicInteger(1);

        this.spawned = false;
        this.loggedIn = false;

        connector.getPlayers().forEach(player -> this.emotes.addAll(player.getEmotes()));

        // Make a copy to prevent ConcurrentModificationException
        final List<GeyserSession> tmpPlayers = new ArrayList<>(connector.getPlayers());
        tmpPlayers.forEach(player -> this.emotes.addAll(player.getEmotes()));

        bedrockServerSession.addDisconnectHandler(disconnectReason -> {
            InetAddress address = bedrockServerSession.getRealAddress().getAddress();
            connector.getLogger().info(LanguageUtils.getLocaleStringLog("geyser.network.disconnect", address, disconnectReason));

            disconnect(disconnectReason.name());
            connector.removePlayer(this);
        });
    }

    public void connect(RemoteServer remoteServer) {
        startGame();
        this.remoteServer = remoteServer;

        // Set the hardcoded shield ID to the ID we just defined in StartGamePacket
        upstream.getSession().getHardcodedBlockingId().set(ItemRegistry.SHIELD.getBedrockId());

        ChunkUtils.sendEmptyChunks(this, playerEntity.getPosition().toInt(), 0, false);

        BiomeDefinitionListPacket biomeDefinitionListPacket = new BiomeDefinitionListPacket();
        biomeDefinitionListPacket.setDefinitions(BiomeTranslator.BIOMES);
        upstream.sendPacket(biomeDefinitionListPacket);

        AvailableEntityIdentifiersPacket entityPacket = new AvailableEntityIdentifiersPacket();
        entityPacket.setIdentifiers(EntityIdentifierRegistry.ENTITY_IDENTIFIERS);
        upstream.sendPacket(entityPacket);

        CreativeContentPacket creativePacket = new CreativeContentPacket();
        creativePacket.setContents(ItemRegistry.CREATIVE_ITEMS);
        upstream.sendPacket(creativePacket);

        PlayStatusPacket playStatusPacket = new PlayStatusPacket();
        playStatusPacket.setStatus(PlayStatusPacket.Status.PLAYER_SPAWN);
        upstream.sendPacket(playStatusPacket);

        UpdateAttributesPacket attributesPacket = new UpdateAttributesPacket();
        attributesPacket.setRuntimeEntityId(getPlayerEntity().getGeyserId());
        List<AttributeData> attributes = new ArrayList<>();
        // Default move speed
        // Bedrock clients move very fast by default until they get an attribute packet correcting the speed
        attributes.add(new AttributeData("minecraft:movement", 0.0f, 1024f, 0.1f, 0.1f));
        attributesPacket.setAttributes(attributes);
        upstream.sendPacket(attributesPacket);

        GameRulesChangedPacket gamerulePacket = new GameRulesChangedPacket();
        // Only allow the server to send health information
        // Setting this to false allows natural regeneration to work false but doesn't break it being true
        gamerulePacket.getGameRules().add(new GameRuleData<>("naturalregeneration", false));
        // Don't let the client modify the inventory on death
        // Setting this to true allows keep inventory to work if enabled but doesn't break functionality being false
        gamerulePacket.getGameRules().add(new GameRuleData<>("keepinventory", true));
        // Ensure client doesn't try and do anything funky; the server handles this for us
        gamerulePacket.getGameRules().add(new GameRuleData<>("spawnradius", 0));
        upstream.sendPacket(gamerulePacket);
    }

    public void login() {
        if (connector.getAuthType() != AuthType.ONLINE) {
            if (connector.getAuthType() == AuthType.OFFLINE) {
                connector.getLogger().info(LanguageUtils.getLocaleStringLog("geyser.auth.login.offline"));
            } else {
                connector.getLogger().info(LanguageUtils.getLocaleStringLog("geyser.auth.login.floodgate"));
            }
            authenticate(authData.getName());
        }
    }

    public void authenticate(String username) {
        authenticate(username, "");
    }

    public void authenticate(String username, String password) {
        if (loggedIn) {
            connector.getLogger().severe(LanguageUtils.getLocaleStringLog("geyser.auth.already_loggedin", username));
            return;
        }

        loggingIn = true;
        // new thread so clients don't timeout
        new Thread(() -> {
            try {
                if (password != null && !password.isEmpty()) {
                    AuthenticationService authenticationService;
                    if (microsoftAccount) {
                        authenticationService = new MsaAuthenticationService(GeyserConnector.OAUTH_CLIENT_ID);
                    } else {
                        authenticationService = new MojangAuthenticationService();
                    }
                    authenticationService.setUsername(username);
                    authenticationService.setPassword(password);
                    authenticationService.login();

                    protocol = new MinecraftProtocol(authenticationService);
                } else {
                    protocol = new MinecraftProtocol(username);
                }

                connectDownstream();
            } catch (InvalidCredentialsException | IllegalArgumentException e) {
                connector.getLogger().info(LanguageUtils.getLocaleStringLog("geyser.auth.login.invalid", username));
                disconnect(LanguageUtils.getPlayerLocaleString("geyser.auth.login.invalid.kick", getClientData().getLanguageCode()));
            } catch (RequestException ex) {
                ex.printStackTrace();
            }
        }).start();
    }

    /**
     * Present a form window to the user asking to log in with another web browser
     */
    public void authenticateWithMicrosoftCode() {
        if (loggedIn) {
            connector.getLogger().severe(LanguageUtils.getLocaleStringLog("geyser.auth.already_loggedin", getAuthData().getName()));
            return;
        }

        loggingIn = true;
        // new thread so clients don't timeout
        new Thread(() -> {
            try {
                MsaAuthenticationService msaAuthenticationService = new MsaAuthenticationService(GeyserConnector.OAUTH_CLIENT_ID);

                MsaAuthenticationService.MsCodeResponse response = msaAuthenticationService.getAuthCode();
                LoginEncryptionUtils.showMicrosoftCodeWindow(this, response);

                // This just looks cool
                SetTimePacket packet = new SetTimePacket();
                packet.setTime(16000);
                sendUpstreamPacket(packet);

                // Wait for the code to validate
                attemptCodeAuthentication(msaAuthenticationService);
            } catch (InvalidCredentialsException | IllegalArgumentException e) {
                connector.getLogger().info(LanguageUtils.getLocaleStringLog("geyser.auth.login.invalid", getAuthData().getName()));
                disconnect(LanguageUtils.getPlayerLocaleString("geyser.auth.login.invalid.kick", getClientData().getLanguageCode()));
            } catch (RequestException ex) {
                ex.printStackTrace();
            }
        }).start();
    }

    /**
     * Poll every second to see if the user has successfully signed in
     */
    private void attemptCodeAuthentication(MsaAuthenticationService msaAuthenticationService) {
        if (loggedIn || closed) {
            return;
        }
        try {
            msaAuthenticationService.login();
            protocol = new MinecraftProtocol(msaAuthenticationService);

            connectDownstream();
        } catch (RequestException e) {
            if (!(e instanceof AuthPendingException)) {
                e.printStackTrace();
            } else {
                // Wait one second before trying again
                connector.getGeneralThreadPool().schedule(() -> attemptCodeAuthentication(msaAuthenticationService), 1, TimeUnit.SECONDS);
            }
        }
    }

    /**
     * After getting whatever credentials needed, we attempt to join the Java server.
     */
    private void connectDownstream() {
        boolean floodgate = connector.getAuthType() == AuthType.FLOODGATE;
        final PublicKey publicKey;

        if (floodgate) {
            PublicKey key = null;
            try {
                key = EncryptionUtil.getKeyFromFile(
                        connector.getConfig().getFloodgateKeyPath(),
                        PublicKey.class
                );
            } catch (IOException | InvalidKeySpecException | NoSuchAlgorithmException e) {
                connector.getLogger().error(LanguageUtils.getLocaleStringLog("geyser.auth.floodgate.bad_key"), e);
            }
            publicKey = key;
        } else publicKey = null;

        if (publicKey != null) {
            connector.getLogger().info(LanguageUtils.getLocaleStringLog("geyser.auth.floodgate.loaded_key"));
        }

        // Start ticking
        tickThread = connector.getGeneralThreadPool().scheduleAtFixedRate(this::tick, 50, 50, TimeUnit.MILLISECONDS);

        downstream = new Client(remoteServer.getAddress(), remoteServer.getPort(), protocol, new TcpSessionFactory());
        if (connector.getConfig().getRemote().isUseProxyProtocol()) {
            downstream.getSession().setFlag(BuiltinFlags.ENABLE_CLIENT_PROXY_PROTOCOL, true);
            downstream.getSession().setFlag(BuiltinFlags.CLIENT_PROXIED_ADDRESS, upstream.getAddress());
        }
        if (connector.getConfig().isForwardPlayerPing()) {
            // Let Geyser handle sending the keep alive
            downstream.getSession().setFlag(MinecraftConstants.AUTOMATIC_KEEP_ALIVE_MANAGEMENT, false);
        }
        downstream.getSession().addListener(new SessionAdapter() {
            @Override
            public void packetSending(PacketSendingEvent event) {
                //todo move this somewhere else
                if (event.getPacket() instanceof HandshakePacket && floodgate) {
                    String encrypted = "";
                    try {
                        encrypted = EncryptionUtil.encryptBedrockData(publicKey, new BedrockData(
                                clientData.getGameVersion(),
                                authData.getName(),
                                authData.getXboxUUID(),
                                clientData.getDeviceOS().ordinal(),
                                clientData.getLanguageCode(),
                                clientData.getCurrentInputMode().ordinal(),
                                upstream.getAddress().getAddress().getHostAddress()
                        ));
                    } catch (Exception e) {
                        connector.getLogger().error(LanguageUtils.getLocaleStringLog("geyser.auth.floodgate.encrypt_fail"), e);
                    }

                    HandshakePacket handshakePacket = event.getPacket();
                    event.setPacket(new HandshakePacket(
                            handshakePacket.getProtocolVersion(),
                            handshakePacket.getHostname() + '\0' + BedrockData.FLOODGATE_IDENTIFIER + '\0' + encrypted,
                            handshakePacket.getPort(),
                            handshakePacket.getIntent()
                    ));
                }
            }

            @Override
            public void connected(ConnectedEvent event) {
                loggingIn = false;
                loggedIn = true;
                if (protocol.getProfile() == null) {
                    // Java account is offline
                    disconnect(LanguageUtils.getPlayerLocaleString("geyser.network.remote.invalid_account", clientData.getLanguageCode()));
                    return;
                }
                connector.getLogger().info(LanguageUtils.getLocaleStringLog("geyser.network.remote.connect", authData.getName(), protocol.getProfile().getName(), remoteServer.getAddress()));
                playerEntity.setUuid(protocol.getProfile().getId());
                playerEntity.setUsername(protocol.getProfile().getName());

                String locale = clientData.getLanguageCode();

                // Let the user know there locale may take some time to download
                // as it has to be extracted from a JAR
                if (locale.toLowerCase().equals("en_us") && !LocaleUtils.LOCALE_MAPPINGS.containsKey("en_us")) {
                    // This should probably be left hardcoded as it will only show for en_us clients
                    sendMessage("Loading your locale (en_us); if this isn't already downloaded, this may take some time");
                }

                // Download and load the language for the player
                LocaleUtils.downloadAndLoadLocale(locale);
            }

            @Override
            public void disconnected(DisconnectedEvent event) {
                loggingIn = false;
                loggedIn = false;
                connector.getLogger().info(LanguageUtils.getLocaleStringLog("geyser.network.remote.disconnect", authData.getName(), remoteServer.getAddress(), event.getReason()));
                if (event.getCause() != null) {
                    event.getCause().printStackTrace();
                }

                upstream.disconnect(MessageTranslator.convertMessageLenient(event.getReason()));
            }

            @Override
            public void packetReceived(PacketReceivedEvent event) {
                if (!closed) {
                    // Required, or else Floodgate players break with Bukkit chunk caching
                    if (event.getPacket() instanceof LoginSuccessPacket) {
                        GameProfile profile = ((LoginSuccessPacket) event.getPacket()).getProfile();
                        playerEntity.setUsername(profile.getName());
                        playerEntity.setUuid(profile.getId());

                        // Check if they are not using a linked account
                        if (connector.getAuthType() == AuthType.OFFLINE || playerEntity.getUuid().getMostSignificantBits() == 0) {
                            SkinManager.handleBedrockSkin(playerEntity, clientData);
                        }
                    }

                    PacketTranslatorRegistry.JAVA_TRANSLATOR.translate(event.getPacket().getClass(), event.getPacket(), GeyserSession.this);
                }
            }

            @Override
            public void packetError(PacketErrorEvent event) {
                connector.getLogger().warning(LanguageUtils.getLocaleStringLog("geyser.network.downstream_error", event.getCause().getMessage()));
                if (connector.getConfig().isDebugMode())
                    event.getCause().printStackTrace();
                event.setSuppress(true);
            }
        });

        if (!daylightCycle) {
            setDaylightCycle(true);
        }
        downstream.getSession().connect();
        connector.addPlayer(this);
    }

    public void disconnect(String reason) {
        if (!closed) {
            loggedIn = false;
            if (downstream != null && downstream.getSession() != null) {
                downstream.getSession().disconnect(reason);
            }
            if (upstream != null && !upstream.isClosed()) {
                connector.getPlayers().remove(this);
                upstream.disconnect(reason);
            }
        }

        if (tickThread != null) {
            tickThread.cancel(true);
        }

        this.advancementsCache = null;
        this.bookEditCache = null;
        this.chunkCache = null;
        this.entityCache = null;
        this.effectCache = null;
        this.worldCache = null;
        this.windowCache = null;

        closed = true;
    }

    public void close() {
        disconnect(LanguageUtils.getPlayerLocaleString("geyser.network.close", getClientData().getLanguageCode()));
    }

    /**
     * Called every 50 milliseconds - one Minecraft tick.
     */
    public void tick() {
        // Check to see if the player's position needs updating - a position update should be sent once every 3 seconds
        if (spawned && (System.currentTimeMillis() - lastMovementTimestamp) > 3000) {
            // Recalculate in case something else changed position
            Vector3d position = collisionManager.adjustBedrockPosition(playerEntity.getPosition(), playerEntity.isOnGround());
            // A null return value cancels the packet
            if (position != null) {
                ClientPlayerPositionPacket packet = new ClientPlayerPositionPacket(playerEntity.isOnGround(),
                        position.getX(), position.getY(), position.getZ());
                sendDownstreamPacket(packet);
            }
            lastMovementTimestamp = System.currentTimeMillis();
        }

        for (Tickable entity : entityCache.getTickableEntities()) {
            entity.tick(this);
        }
    }

    public void setAuthenticationData(AuthData authData) {
        this.authData = authData;
    }

    public void setSneaking(boolean sneaking) {
        this.sneaking = sneaking;
        collisionManager.updatePlayerBoundingBox();
        collisionManager.updateScaffoldingFlags();
    }

    @Override
    public String getName() {
        return authData.getName();
    }

    @Override
    public void sendMessage(String message) {
        TextPacket textPacket = new TextPacket();
        textPacket.setPlatformChatId("");
        textPacket.setSourceName("");
        textPacket.setXuid("");
        textPacket.setType(TextPacket.Type.CHAT);
        textPacket.setNeedsTranslation(false);
        textPacket.setMessage(message);

        upstream.sendPacket(textPacket);
    }

    @Override
    public boolean isConsole() {
        return false;
    }

     @Override
     public String getLocale() {
        return clientData.getLanguageCode();
     }

    public void sendForm(FormWindow window, int id) {
        windowCache.showWindow(window, id);
    }

    public void setRenderDistance(int renderDistance) {
        renderDistance = GenericMath.ceil(++renderDistance * MathUtils.SQRT_OF_TWO); //square to circle
        this.renderDistance = renderDistance;

        ChunkRadiusUpdatedPacket chunkRadiusUpdatedPacket = new ChunkRadiusUpdatedPacket();
        chunkRadiusUpdatedPacket.setRadius(renderDistance);
        upstream.sendPacket(chunkRadiusUpdatedPacket);
    }

    public InetSocketAddress getSocketAddress() {
        return this.upstream.getAddress();
    }

    public void sendForm(FormWindow window) {
        windowCache.showWindow(window);
    }

    private void startGame() {
        StartGamePacket startGamePacket = new StartGamePacket();
        startGamePacket.setUniqueEntityId(playerEntity.getGeyserId());
        startGamePacket.setRuntimeEntityId(playerEntity.getGeyserId());
        startGamePacket.setPlayerGameType(GameType.SURVIVAL);
        startGamePacket.setPlayerPosition(Vector3f.from(0, 69, 0));
        startGamePacket.setRotation(Vector2f.from(1, 1));

        startGamePacket.setSeed(-1);
        startGamePacket.setDimensionId(DimensionUtils.javaToBedrock(dimension));
        startGamePacket.setGeneratorId(1);
        startGamePacket.setLevelGameType(GameType.SURVIVAL);
        startGamePacket.setDifficulty(1);
        startGamePacket.setDefaultSpawn(Vector3i.ZERO);
        startGamePacket.setAchievementsDisabled(!connector.getConfig().isXboxAchievementsEnabled());
        startGamePacket.setCurrentTick(-1);
        startGamePacket.setEduEditionOffers(0);
        startGamePacket.setEduFeaturesEnabled(false);
        startGamePacket.setRainLevel(0);
        startGamePacket.setLightningLevel(0);
        startGamePacket.setMultiplayerGame(true);
        startGamePacket.setBroadcastingToLan(true);
        startGamePacket.getGamerules().add(new GameRuleData<>("showcoordinates", connector.getConfig().isShowCoordinates()));
        startGamePacket.setPlatformBroadcastMode(GamePublishSetting.PUBLIC);
        startGamePacket.setXblBroadcastMode(GamePublishSetting.PUBLIC);
        startGamePacket.setCommandsEnabled(!connector.getConfig().isXboxAchievementsEnabled());
        startGamePacket.setTexturePacksRequired(false);
        startGamePacket.setBonusChestEnabled(false);
        startGamePacket.setStartingWithMap(false);
        startGamePacket.setTrustingPlayers(true);
        startGamePacket.setDefaultPlayerPermission(PlayerPermission.MEMBER);
        startGamePacket.setServerChunkTickRange(4);
        startGamePacket.setBehaviorPackLocked(false);
        startGamePacket.setResourcePackLocked(false);
        startGamePacket.setFromLockedWorldTemplate(false);
        startGamePacket.setUsingMsaGamertagsOnly(false);
        startGamePacket.setFromWorldTemplate(false);
        startGamePacket.setWorldTemplateOptionLocked(false);

        String serverName = connector.getConfig().getBedrock().getServerName();
        startGamePacket.setLevelId(serverName);
        startGamePacket.setLevelName(serverName);

        startGamePacket.setPremiumWorldTemplateId("00000000-0000-0000-0000-000000000000");
        // startGamePacket.setCurrentTick(0);
        startGamePacket.setEnchantmentSeed(0);
        startGamePacket.setMultiplayerCorrelationId("");
        startGamePacket.setItemEntries(ItemRegistry.ITEMS);
        startGamePacket.setVanillaVersion("*");
<<<<<<< HEAD
        startGamePacket.setInventoriesServerAuthoritative(true);
        startGamePacket.setAuthoritativeMovementMode(AuthoritativeMovementMode.CLIENT);
=======
        startGamePacket.setAuthoritativeMovementMode(AuthoritativeMovementMode.CLIENT); // can be removed once 1.16.200 support is dropped

        SyncedPlayerMovementSettings settings = new SyncedPlayerMovementSettings();
        settings.setMovementMode(AuthoritativeMovementMode.CLIENT);
        settings.setRewindHistorySize(0);
        settings.setServerAuthoritativeBlockBreaking(false);
        startGamePacket.setPlayerMovementSettings(settings);

>>>>>>> c4573bb7
        upstream.sendPacket(startGamePacket);
    }

    /**
     * Adds a new inventory task.
     * Inventory tasks are executed one at a time, in order.
     *
     * @param task the task to run
     */
    public void addInventoryTask(Runnable task) {
        synchronized (inventoryLock) {
            inventoryFuture = inventoryFuture.thenRun(task).exceptionally(throwable -> {
                GeyserConnector.getInstance().getLogger().error("Error processing inventory task", throwable.getCause());
                return null;
            });
        }
    }

    /**
     * Adds a new inventory task with a delay.
     * The delay is achieved by scheduling with the Geyser general thread pool.
     * Inventory tasks are executed one at a time, in order.
     *
     * @param task the delayed task to run
     * @param delayMillis delay in milliseconds
     */
    public void addInventoryTask(Runnable task, long delayMillis) {
        synchronized (inventoryLock) {
            Executor delayedExecutor = command -> GeyserConnector.getInstance().getGeneralThreadPool().schedule(command, delayMillis, TimeUnit.MILLISECONDS);
            inventoryFuture = inventoryFuture.thenRunAsync(task, delayedExecutor).exceptionally(throwable -> {
                GeyserConnector.getInstance().getLogger().error("Error processing inventory task", throwable.getCause());
                return null;
            });
        }
    }

    /**
     * @return the next Bedrock item network ID to use for a new item
     */
    public int getNextItemNetId() {
        return itemNetId.getAndIncrement();
    }

    public void addTeleport(TeleportCache teleportCache) {
        teleportMap.put(teleportCache.getTeleportConfirmId(), teleportCache);

        ObjectIterator<Int2ObjectMap.Entry<TeleportCache>> it = teleportMap.int2ObjectEntrySet().iterator();

        // Remove any teleports with a higher number - maybe this is a world change that reset the ID to 0?
        while (it.hasNext()) {
            Int2ObjectMap.Entry<TeleportCache> entry = it.next();
            int nextID = entry.getValue().getTeleportConfirmId();
            if (nextID > teleportCache.getTeleportConfirmId()) {
                it.remove();
            }
        }
    }

    public boolean confirmTeleport(Vector3d position) {
        if (teleportMap.size() == 0) {
            return true;
        }
        int teleportID = -1;

        for (Int2ObjectMap.Entry<TeleportCache> entry : teleportMap.int2ObjectEntrySet()) {
            if (entry.getValue().canConfirm(position)) {
                if (entry.getValue().getTeleportConfirmId() > teleportID) {
                    teleportID = entry.getValue().getTeleportConfirmId();
                }
            }
        }

        ObjectIterator<Int2ObjectMap.Entry<TeleportCache>> it = teleportMap.int2ObjectEntrySet().iterator();

        if (teleportID != -1) {
            // Confirm the current teleport and any earlier ones
            while (it.hasNext()) {
                TeleportCache entry = it.next().getValue();
                int nextID = entry.getTeleportConfirmId();
                if (nextID <= teleportID) {
                    ClientTeleportConfirmPacket teleportConfirmPacket = new ClientTeleportConfirmPacket(nextID);
                    sendDownstreamPacket(teleportConfirmPacket);
                    // Servers (especially ones like Hypixel) expect exact coordinates given back to them.
                    ClientPlayerPositionRotationPacket positionPacket = new ClientPlayerPositionRotationPacket(playerEntity.isOnGround(),
                            entry.getX(), entry.getY(), entry.getZ(), entry.getYaw(), entry.getPitch());
                    sendDownstreamPacket(positionPacket);
                    it.remove();
                    connector.getLogger().debug("Confirmed teleport " + nextID);
                }
            }
        }

        if (teleportMap.size() > 0) {
            int resendID = -1;
            for (Int2ObjectMap.Entry<TeleportCache> entry : teleportMap.int2ObjectEntrySet()) {
                TeleportCache teleport = entry.getValue();
                teleport.incrementUnconfirmedFor();
                if (teleport.shouldResend()) {
                    if (teleport.getTeleportConfirmId() >= resendID) {
                        resendID = teleport.getTeleportConfirmId();
                    }
                }
            }

            if (resendID != -1) {
                connector.getLogger().debug("Resending teleport " + resendID);
                TeleportCache teleport = teleportMap.get(resendID);
                getPlayerEntity().moveAbsolute(this, Vector3f.from(teleport.getX(), teleport.getY(), teleport.getZ()),
                        teleport.getYaw(), teleport.getPitch(), playerEntity.isOnGround(), true);
            }
        }

        return true;
    }

    /**
     * Queue a packet to be sent to player.
     * 
     * @param packet the bedrock packet from the NukkitX protocol lib
     */
    public void sendUpstreamPacket(BedrockPacket packet) {
        if (upstream != null) {
            upstream.sendPacket(packet);
        } else {
            connector.getLogger().debug("Tried to send upstream packet " + packet.getClass().getSimpleName() + " but the session was null");
        }
    }

    /**
     * Send a packet immediately to the player.
     *
     * @param packet the bedrock packet from the NukkitX protocol lib
     */
    public void sendUpstreamPacketImmediately(BedrockPacket packet) {
        if (upstream != null) {
            upstream.sendPacketImmediately(packet);
        } else {
            connector.getLogger().debug("Tried to send upstream packet " + packet.getClass().getSimpleName() + " immediately but the session was null");
        }
    }

    /**
     * Send a packet to the remote server.
     *
     * @param packet the java edition packet from MCProtocolLib
     */
    public void sendDownstreamPacket(Packet packet) {
        if (downstream != null && downstream.getSession() != null && protocol.getSubProtocol().equals(SubProtocol.GAME)) {
            downstream.getSession().send(packet);
        } else {
            connector.getLogger().debug("Tried to send downstream packet " + packet.getClass().getSimpleName() + " before connected to the server");
        }
    }

    /**
     * Update the cached value for the reduced debug info gamerule.
     * This also toggles the coordinates display
     *
     * @param value The new value for reducedDebugInfo
     */
    public void setReducedDebugInfo(boolean value) {
        worldCache.setShowCoordinates(!value);
        reducedDebugInfo = value;
    }

    /**
     * Changes the daylight cycle gamerule on the client
     * This is used in the login screen along-side normal usage
     *
     * @param doCycle If the cycle should continue
     */
    public void setDaylightCycle(boolean doCycle) {
        sendGameRule("dodaylightcycle", doCycle);
        // Save the value so we don't have to constantly send a daylight cycle gamerule update
        this.daylightCycle = doCycle;
    }

    /**
     * Send a gamerule value to the client
     *
     * @param gameRule The gamerule to send
     * @param value The value of the gamerule
     */
    public void sendGameRule(String gameRule, Object value) {
        GameRulesChangedPacket gameRulesChangedPacket = new GameRulesChangedPacket();
        gameRulesChangedPacket.getGameRules().add(new GameRuleData<>(gameRule, value));
        upstream.sendPacket(gameRulesChangedPacket);
    }

    /**
     * Checks if the given session's player has a permission
     *
     * @param permission The permission node to check
     * @return true if the player has the requested permission, false if not
     */
    public Boolean hasPermission(String permission) {
        return connector.getWorldManager().hasPermission(this, permission);
    }

    /**
     * Send an AdventureSettingsPacket to the client with the latest flags
     */
    public void sendAdventureSettings() {
        AdventureSettingsPacket adventureSettingsPacket = new AdventureSettingsPacket();
        adventureSettingsPacket.setUniqueEntityId(playerEntity.getGeyserId());
        // Set command permission if OP permission level is high enough
        // This allows mobile players access to a GUI for doing commands. The commands there do not change above OPERATOR
        // and all commands there are accessible with OP permission level 2
        adventureSettingsPacket.setCommandPermission(opPermissionLevel >= 2 ? CommandPermission.OPERATOR : CommandPermission.NORMAL);
        // Required to make command blocks destroyable
        adventureSettingsPacket.setPlayerPermission(opPermissionLevel >= 2 ? PlayerPermission.OPERATOR : PlayerPermission.MEMBER);

        // Update the noClip and worldImmutable values based on the current gamemode
        noClip = gameMode == GameMode.SPECTATOR;
        worldImmutable = gameMode == GameMode.ADVENTURE || gameMode == GameMode.SPECTATOR;

        Set<AdventureSetting> flags = new HashSet<>();
        if (canFly) {
            flags.add(AdventureSetting.MAY_FLY);
        }

        if (flying) {
            flags.add(AdventureSetting.FLYING);
        }

        if (worldImmutable) {
            flags.add(AdventureSetting.WORLD_IMMUTABLE);
        }

        if (noClip) {
            flags.add(AdventureSetting.NO_CLIP);
        }

        flags.add(AdventureSetting.AUTO_JUMP);

        adventureSettingsPacket.getSettings().addAll(flags);
        sendUpstreamPacket(adventureSettingsPacket);
    }

    /**
     * Used for updating statistic values since we only get changes from the server
     *
     * @param statistics Updated statistics values
     */
    public void updateStatistics(@NonNull Map<Statistic, Integer> statistics) {
        this.statistics.putAll(statistics);
    }

    public void refreshEmotes(List<UUID> emotes) {
        this.selectedEmotes = emotes;
        this.emotes.addAll(emotes);
        for (GeyserSession player : connector.getPlayers()) {
            List<UUID> pieces = new ArrayList<>();
            for (UUID piece : emotes) {
                if (!player.getEmotes().contains(piece)) {
                    pieces.add(piece);
                }
                player.getEmotes().add(piece);
            }
            EmoteListPacket emoteList = new EmoteListPacket();
            emoteList.setRuntimeEntityId(player.getPlayerEntity().getGeyserId());
            emoteList.getPieceIds().addAll(pieces);
            player.sendUpstreamPacket(emoteList);
        }
    }
}<|MERGE_RESOLUTION|>--- conflicted
+++ resolved
@@ -889,10 +889,7 @@
         startGamePacket.setMultiplayerCorrelationId("");
         startGamePacket.setItemEntries(ItemRegistry.ITEMS);
         startGamePacket.setVanillaVersion("*");
-<<<<<<< HEAD
         startGamePacket.setInventoriesServerAuthoritative(true);
-        startGamePacket.setAuthoritativeMovementMode(AuthoritativeMovementMode.CLIENT);
-=======
         startGamePacket.setAuthoritativeMovementMode(AuthoritativeMovementMode.CLIENT); // can be removed once 1.16.200 support is dropped
 
         SyncedPlayerMovementSettings settings = new SyncedPlayerMovementSettings();
@@ -900,8 +897,7 @@
         settings.setRewindHistorySize(0);
         settings.setServerAuthoritativeBlockBreaking(false);
         startGamePacket.setPlayerMovementSettings(settings);
-
->>>>>>> c4573bb7
+        
         upstream.sendPacket(startGamePacket);
     }
 
