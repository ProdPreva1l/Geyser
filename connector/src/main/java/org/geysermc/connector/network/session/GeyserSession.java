/*
 * Copyright (c) 2019 GeyserMC. http://geysermc.org
 *
 * Permission is hereby granted, free of charge, to any person obtaining a copy
 * of this software and associated documentation files (the "Software"), to deal
 * in the Software without restriction, including without limitation the rights
 * to use, copy, modify, merge, publish, distribute, sublicense, and/or sell
 * copies of the Software, and to permit persons to whom the Software is
 * furnished to do so, subject to the following conditions:
 *
 * The above copyright notice and this permission notice shall be included in
 * all copies or substantial portions of the Software.
 *
 * THE SOFTWARE IS PROVIDED "AS IS", WITHOUT WARRANTY OF ANY KIND, EXPRESS OR
 * IMPLIED, INCLUDING BUT NOT LIMITED TO THE WARRANTIES OF MERCHANTABILITY,
 * FITNESS FOR A PARTICULAR PURPOSE AND NONINFRINGEMENT. IN NO EVENT SHALL THE
 * AUTHORS OR COPYRIGHT HOLDERS BE LIABLE FOR ANY CLAIM, DAMAGES OR OTHER
 * LIABILITY, WHETHER IN AN ACTION OF CONTRACT, TORT OR OTHERWISE, ARISING FROM,
 * OUT OF OR IN CONNECTION WITH THE SOFTWARE OR THE USE OR OTHER DEALINGS IN
 * THE SOFTWARE.
 *
 * @author GeyserMC
 * @link https://github.com/GeyserMC/Geyser
 */

package org.geysermc.connector.network.session;

import com.github.steveice10.mc.auth.data.GameProfile;
import com.github.steveice10.mc.auth.exception.request.RequestException;
import com.github.steveice10.mc.protocol.MinecraftProtocol;
import com.github.steveice10.mc.protocol.data.game.entity.player.GameMode;
import com.github.steveice10.mc.protocol.packet.handshake.client.HandshakePacket;
import com.github.steveice10.packetlib.Client;
import com.github.steveice10.packetlib.event.session.*;
import com.github.steveice10.packetlib.packet.Packet;
import com.github.steveice10.packetlib.tcp.TcpSessionFactory;
import com.nukkitx.math.vector.Vector2f;
import com.nukkitx.math.vector.Vector2i;
import com.nukkitx.math.vector.Vector3f;
import com.nukkitx.math.vector.Vector3i;
import com.nukkitx.nbt.tag.CompoundTag;
import com.nukkitx.protocol.bedrock.BedrockServerSession;
import com.nukkitx.protocol.bedrock.data.GamePublishSetting;
import com.nukkitx.protocol.bedrock.data.GameRule;
import com.nukkitx.protocol.bedrock.packet.*;

import lombok.Getter;
import lombok.Setter;
<<<<<<< HEAD

import org.geysermc.common.window.FormWindow;
=======
import org.geysermc.api.AuthType;
import org.geysermc.api.Player;
import org.geysermc.api.RemoteServer;
import org.geysermc.api.session.AuthData;
import org.geysermc.api.window.FormWindow;
>>>>>>> 64b04330
import org.geysermc.connector.GeyserConnector;
import org.geysermc.connector.command.CommandSender;
import org.geysermc.connector.entity.PlayerEntity;
import org.geysermc.connector.inventory.PlayerInventory;
<<<<<<< HEAD
import org.geysermc.connector.network.remote.RemoteServer;
import org.geysermc.connector.network.session.auth.AuthData;
=======
import org.geysermc.connector.network.session.auth.BedrockClientData;
>>>>>>> 64b04330
import org.geysermc.connector.network.session.cache.*;
import org.geysermc.connector.network.translators.Registry;
import org.geysermc.connector.network.translators.TranslatorsInit;
import org.geysermc.connector.utils.Toolbox;
import org.geysermc.floodgate.util.BedrockData;
import org.geysermc.floodgate.util.EncryptionUtil;

import java.io.IOException;
import java.net.InetSocketAddress;
import java.nio.file.Paths;
import java.security.NoSuchAlgorithmException;
import java.security.PublicKey;
import java.security.spec.InvalidKeySpecException;
import java.util.UUID;

@Getter
<<<<<<< HEAD
public class GeyserSession implements CommandSender {

=======
public class GeyserSession implements Player {
>>>>>>> 64b04330
    private final GeyserConnector connector;
    private final UpstreamSession upstream;
    private RemoteServer remoteServer;
    private Client downstream;
<<<<<<< HEAD
    private AuthData authData;
=======
    @Setter private AuthData authenticationData;
    @Setter private BedrockClientData clientData;
>>>>>>> 64b04330

    private PlayerEntity playerEntity;
    private PlayerInventory inventory;

    private ChunkCache chunkCache;
    private EntityCache entityCache;
    private InventoryCache inventoryCache;
    private ScoreboardCache scoreboardCache;
    private WindowCache windowCache;

    private DataCache<Packet> javaPacketCache;

    @Setter
    private Vector2i lastChunkPosition = null;
    @Setter
    private int renderDistance;

    private boolean loggedIn;
    private boolean loggingIn;

    @Setter
    private boolean spawned;
    private boolean closed;

    @Setter
    private GameMode gameMode = GameMode.SURVIVAL;

    public GeyserSession(GeyserConnector connector, BedrockServerSession bedrockServerSession) {
        this.connector = connector;
        this.upstream = new UpstreamSession(bedrockServerSession);

        this.chunkCache = new ChunkCache(this);
        this.entityCache = new EntityCache(this);
        this.inventoryCache = new InventoryCache(this);
        this.scoreboardCache = new ScoreboardCache(this);
        this.windowCache = new WindowCache(this);

        this.playerEntity = new PlayerEntity(new GameProfile(UUID.randomUUID(), "unknown"), 1, 1, Vector3f.ZERO, Vector3f.ZERO, Vector3f.ZERO);
        this.inventory = new PlayerInventory();

        this.javaPacketCache = new DataCache<>();

        this.spawned = false;
        this.loggedIn = false;

        this.inventoryCache.getInventories().put(0, inventory);
    }

    public void connect(RemoteServer remoteServer) {
        startGame();
        this.remoteServer = remoteServer;
<<<<<<< HEAD
        if (!(connector.getConfig().getRemote().getAuthType().hashCode() == "online".hashCode())) {
            connector.getLogger().info("Attempting to login using offline mode... authentication is disabled.");
            authenticate(authData.getName());
=======
        if (connector.getAuthType() != AuthType.ONLINE) {
            connector.getLogger().info(
                    "Attempting to login using " + connector.getAuthType().name().toLowerCase() + " mode... " +
                    (connector.getAuthType() == AuthType.OFFLINE ?
                            "authentication is disabled." : "authentication will be encrypted"
                    )
            );
            authenticate(authenticationData.getName());
>>>>>>> 64b04330
        }

        Vector3f pos = Vector3f.ZERO;
        int chunkX = pos.getFloorX() >> 4;
        int chunkZ = pos.getFloorZ() >> 4;
        NetworkChunkPublisherUpdatePacket chunkPublisherUpdatePacket = new NetworkChunkPublisherUpdatePacket();
        chunkPublisherUpdatePacket.setPosition(pos.toInt());
        chunkPublisherUpdatePacket.setRadius(renderDistance << 4);
        upstream.sendPacket(chunkPublisherUpdatePacket);

        LevelChunkPacket data = new LevelChunkPacket();
        data.setChunkX(chunkX);
        data.setChunkZ(chunkZ);
        data.setSubChunksLength(0);
        data.setData(TranslatorsInit.EMPTY_LEVEL_CHUNK_DATA);
        upstream.sendPacket(data);

        BiomeDefinitionListPacket biomePacket = new BiomeDefinitionListPacket();
        biomePacket.setTag(CompoundTag.EMPTY);
        upstream.sendPacket(biomePacket);

        AvailableEntityIdentifiersPacket entityPacket = new AvailableEntityIdentifiersPacket();
        entityPacket.setTag(CompoundTag.EMPTY);
        upstream.sendPacket(entityPacket);

        PlayStatusPacket playStatusPacket = new PlayStatusPacket();
        playStatusPacket.setStatus(PlayStatusPacket.Status.PLAYER_SPAWN);
        upstream.sendPacket(playStatusPacket);
    }

    public void authenticate(String username) {
        authenticate(username, "");
    }

    public void authenticate(String username, String password) {
        if (loggedIn) {
            connector.getLogger().severe(username + " is already logged in!");
            return;
        }

        loggedIn = true;
        // new thread so clients don't timeout
        new Thread(() -> {
            try {
                MinecraftProtocol protocol;
                if (password != null && !password.isEmpty()) {
                    protocol = new MinecraftProtocol(username, password);
                } else {
                    protocol = new MinecraftProtocol(username);
                }

                boolean floodgate = connector.getAuthType() == AuthType.FLOODGATE;
                final PublicKey publicKey;

                if (floodgate) {
                    PublicKey key = null;
                    try {
                        key = EncryptionUtil.getKeyFromFile(
                                Paths.get(connector.getConfig().getFloodgateKeyFile()),
                                PublicKey.class
                        );
                    } catch (IOException | InvalidKeySpecException | NoSuchAlgorithmException e) {
                        connector.getLogger().error("Error while reading Floodgate key file", e);
                    }
                    publicKey = key;
                } else publicKey = null;

                if (publicKey != null) {
                    connector.getLogger().info("Loaded Floodgate key!");
                }

                downstream = new Client(remoteServer.getAddress(), remoteServer.getPort(), protocol, new TcpSessionFactory());
                downstream.getSession().addListener(new SessionAdapter() {
                    @Override
                    public void packetSending(PacketSendingEvent event) {
                        //todo move this somewhere else
                        if (event.getPacket() instanceof HandshakePacket && floodgate) {
                            String encrypted = "";
                            try {
                                encrypted = EncryptionUtil.encryptBedrockData(publicKey, new BedrockData(
                                        clientData.getGameVersion(),
                                        authenticationData.getName(),
                                        authenticationData.getXboxUUID(),
                                        clientData.getDeviceOS().ordinal(),
                                        clientData.getLanguageCode(),
                                        clientData.getCurrentInputMode().ordinal(),
                                        upstream.getSession().getAddress().getAddress().getHostAddress()
                                ));
                            } catch (Exception e) {
                                connector.getLogger().error("Failed to encrypt message", e);
                            }

                            HandshakePacket handshakePacket = event.getPacket();
                            event.setPacket(new HandshakePacket(
                                    handshakePacket.getProtocolVersion(),
                                    handshakePacket.getHostname() + '\0' + BedrockData.FLOODGATE_IDENTIFIER + '\0' + encrypted,
                                    handshakePacket.getPort(),
                                    handshakePacket.getIntent()
                            ));
                        }
                    }

                    @Override
                    public void connected(ConnectedEvent event) {
                        loggingIn = false;
                        loggedIn = true;
                        connector.getLogger().info(authData.getName() + " (logged in as: " + protocol.getProfile().getName() + ")" + " has connected to remote java server on address " + remoteServer.getAddress());
                        playerEntity.setUuid(protocol.getProfile().getId());
                        playerEntity.setUsername(protocol.getProfile().getName());
                    }

                    @Override
                    public void disconnected(DisconnectedEvent event) {
                        loggingIn = false;
                        loggedIn = false;
                        connector.getLogger().info(authData.getName() + " has disconnected from remote java server on address " + remoteServer.getAddress() + " because of " + event.getReason());
                        upstream.disconnect(event.getReason());
                    }

                    @Override
                    public void packetReceived(PacketReceivedEvent event) {
                        if (!closed) {
                            Registry.JAVA.translate(event.getPacket().getClass(), event.getPacket(), GeyserSession.this);
                        }
                    }
                });

                downstream.getSession().connect();
                connector.addPlayer(this);
            } catch (RequestException ex) {
                ex.printStackTrace();
            }
        }).start();
    }

    public void disconnect(String reason) {
        if (!closed) {
            loggedIn = false;
            if (downstream != null && downstream.getSession() != null) {
                downstream.getSession().disconnect(reason);
            }
            if (upstream != null && !upstream.isClosed()) {
                upstream.disconnect(reason);
            }
        }

        closed = true;
    }

    public void close() {
        disconnect("Server closed.");
    }

<<<<<<< HEAD
    public void setAuthenticationData(AuthData authData) {
        this.authData = authData;
    }

=======
>>>>>>> 64b04330
    @Override
    public String getName() {
        return authData.getName();
    }

    @Override
    public void sendMessage(String message) {
        TextPacket textPacket = new TextPacket();
        textPacket.setPlatformChatId("");
        textPacket.setSourceName("");
        textPacket.setXuid("");
        textPacket.setType(TextPacket.Type.CHAT);
        textPacket.setNeedsTranslation(false);
        textPacket.setMessage(message);

        upstream.sendPacket(textPacket);
    }

    public void sendForm(FormWindow window, int id) {
        windowCache.showWindow(window, id);
    }

    public InetSocketAddress getSocketAddress() {
        return this.upstream.getAddress();
    }

    public void sendForm(FormWindow window) {
        windowCache.showWindow(window);
    }

    private void startGame() {
        StartGamePacket startGamePacket = new StartGamePacket();
        startGamePacket.setUniqueEntityId(playerEntity.getGeyserId());
        startGamePacket.setRuntimeEntityId(playerEntity.getGeyserId());
        startGamePacket.setPlayerGamemode(0);
        startGamePacket.setPlayerPosition(Vector3f.from(0, 69, 0));
        startGamePacket.setRotation(Vector2f.from(1, 1));

        startGamePacket.setSeed(-1);
        startGamePacket.setDimensionId(playerEntity.getDimension());
        startGamePacket.setGeneratorId(1);
        startGamePacket.setLevelGamemode(0);
        startGamePacket.setDifficulty(1);
        startGamePacket.setDefaultSpawn(Vector3i.ZERO);
        startGamePacket.setAchievementsDisabled(true);
        startGamePacket.setTime(-1);
        startGamePacket.setEduEditionOffers(0);
        startGamePacket.setEduFeaturesEnabled(false);
        startGamePacket.setRainLevel(0);
        startGamePacket.setLightningLevel(0);
        startGamePacket.setMultiplayerGame(true);
        startGamePacket.setBroadcastingToLan(true);
        startGamePacket.getGamerules().add(new GameRule<>("showcoordinates", true));
        startGamePacket.setPlatformBroadcastMode(GamePublishSetting.PUBLIC);
        startGamePacket.setXblBroadcastMode(GamePublishSetting.PUBLIC);
        startGamePacket.setCommandsEnabled(true);
        startGamePacket.setTexturePacksRequired(false);
        startGamePacket.setBonusChestEnabled(false);
        startGamePacket.setStartingWithMap(false);
        startGamePacket.setTrustingPlayers(true);
        startGamePacket.setDefaultPlayerPermission(1);
        startGamePacket.setServerChunkTickRange(4);
        startGamePacket.setBehaviorPackLocked(false);
        startGamePacket.setResourcePackLocked(false);
        startGamePacket.setFromLockedWorldTemplate(false);
        startGamePacket.setUsingMsaGamertagsOnly(false);
        startGamePacket.setFromWorldTemplate(false);
        startGamePacket.setWorldTemplateOptionLocked(false);

        startGamePacket.setLevelId("world");
        startGamePacket.setWorldName("world");
        startGamePacket.setPremiumWorldTemplateId("00000000-0000-0000-0000-000000000000");
        // startGamePacket.setCurrentTick(0);
        startGamePacket.setEnchantmentSeed(0);
        startGamePacket.setMultiplayerCorrelationId("");
        startGamePacket.setBlockPalette(Toolbox.BLOCKS);
        startGamePacket.setItemEntries(Toolbox.ITEMS);
        startGamePacket.setVanillaVersion("*");
        // startGamePacket.setMovementServerAuthoritative(true);
        upstream.sendPacket(startGamePacket);
    }
}<|MERGE_RESOLUTION|>--- conflicted
+++ resolved
@@ -46,26 +46,16 @@
 
 import lombok.Getter;
 import lombok.Setter;
-<<<<<<< HEAD
-
+
+import org.geysermc.common.AuthType;
 import org.geysermc.common.window.FormWindow;
-=======
-import org.geysermc.api.AuthType;
-import org.geysermc.api.Player;
-import org.geysermc.api.RemoteServer;
-import org.geysermc.api.session.AuthData;
-import org.geysermc.api.window.FormWindow;
->>>>>>> 64b04330
 import org.geysermc.connector.GeyserConnector;
 import org.geysermc.connector.command.CommandSender;
 import org.geysermc.connector.entity.PlayerEntity;
 import org.geysermc.connector.inventory.PlayerInventory;
-<<<<<<< HEAD
 import org.geysermc.connector.network.remote.RemoteServer;
 import org.geysermc.connector.network.session.auth.AuthData;
-=======
 import org.geysermc.connector.network.session.auth.BedrockClientData;
->>>>>>> 64b04330
 import org.geysermc.connector.network.session.cache.*;
 import org.geysermc.connector.network.translators.Registry;
 import org.geysermc.connector.network.translators.TranslatorsInit;
@@ -82,22 +72,14 @@
 import java.util.UUID;
 
 @Getter
-<<<<<<< HEAD
 public class GeyserSession implements CommandSender {
 
-=======
-public class GeyserSession implements Player {
->>>>>>> 64b04330
     private final GeyserConnector connector;
     private final UpstreamSession upstream;
     private RemoteServer remoteServer;
     private Client downstream;
-<<<<<<< HEAD
-    private AuthData authData;
-=======
-    @Setter private AuthData authenticationData;
+    @Setter private AuthData authData;
     @Setter private BedrockClientData clientData;
->>>>>>> 64b04330
 
     private PlayerEntity playerEntity;
     private PlayerInventory inventory;
@@ -149,11 +131,6 @@
     public void connect(RemoteServer remoteServer) {
         startGame();
         this.remoteServer = remoteServer;
-<<<<<<< HEAD
-        if (!(connector.getConfig().getRemote().getAuthType().hashCode() == "online".hashCode())) {
-            connector.getLogger().info("Attempting to login using offline mode... authentication is disabled.");
-            authenticate(authData.getName());
-=======
         if (connector.getAuthType() != AuthType.ONLINE) {
             connector.getLogger().info(
                     "Attempting to login using " + connector.getAuthType().name().toLowerCase() + " mode... " +
@@ -161,8 +138,7 @@
                             "authentication is disabled." : "authentication will be encrypted"
                     )
             );
-            authenticate(authenticationData.getName());
->>>>>>> 64b04330
+            authenticate(authData.getName());
         }
 
         Vector3f pos = Vector3f.ZERO;
@@ -244,8 +220,8 @@
                             try {
                                 encrypted = EncryptionUtil.encryptBedrockData(publicKey, new BedrockData(
                                         clientData.getGameVersion(),
-                                        authenticationData.getName(),
-                                        authenticationData.getXboxUUID(),
+                                        authData.getName(),
+                                        authData.getXboxUUID(),
                                         clientData.getDeviceOS().ordinal(),
                                         clientData.getLanguageCode(),
                                         clientData.getCurrentInputMode().ordinal(),
@@ -316,13 +292,10 @@
         disconnect("Server closed.");
     }
 
-<<<<<<< HEAD
     public void setAuthenticationData(AuthData authData) {
         this.authData = authData;
     }
 
-=======
->>>>>>> 64b04330
     @Override
     public String getName() {
         return authData.getName();
