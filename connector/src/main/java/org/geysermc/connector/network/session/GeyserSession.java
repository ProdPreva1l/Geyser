--- conflicted
+++ resolved
@@ -409,15 +409,11 @@
         this.spawned = false;
         this.loggedIn = false;
 
-<<<<<<< HEAD
         connector.getPlayers().forEach(player -> this.emotes.addAll(player.getEmotes()));
-=======
-        this.inventoryCache.getInventories().put(0, inventory);
 
         // Make a copy to prevent ConcurrentModificationException
         final List<GeyserSession> tmpPlayers = new ArrayList<>(connector.getPlayers());
         tmpPlayers.forEach(player -> this.emotes.addAll(player.getEmotes()));
->>>>>>> 16fdf51d
 
         bedrockServerSession.addDisconnectHandler(disconnectReason -> {
             connector.getLogger().info(LanguageUtils.getLocaleStringLog("geyser.network.disconnect", bedrockServerSession.getAddress().getAddress(), disconnectReason));
@@ -873,6 +869,7 @@
         startGamePacket.setLevelName(serverName);
 
         startGamePacket.setPremiumWorldTemplateId("00000000-0000-0000-0000-000000000000");
+        // startGamePacket.setCurrentTick(0);
         startGamePacket.setEnchantmentSeed(0);
         startGamePacket.setMultiplayerCorrelationId("");
         startGamePacket.setItemEntries(ItemRegistry.ITEMS);
