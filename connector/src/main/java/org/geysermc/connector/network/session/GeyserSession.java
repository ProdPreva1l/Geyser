--- conflicted
+++ resolved
@@ -672,56 +672,37 @@
             @Override
             public void packetSending(PacketSendingEvent event) {
                 //todo move this somewhere else
-<<<<<<< HEAD
-                if (event.getPacket() instanceof HandshakePacket && floodgate) {
-                    byte[] encryptedData;
-
-                    try {
-                        FloodgateSkinUploader skinUploader = connector.getSkinUploader();
-                        FloodgateCipher cipher = connector.getCipher();
-
-                        encryptedData = cipher.encryptFromString(BedrockData.of(
-                                clientData.getGameVersion(),
-                                authData.getName(),
-                                authData.getXboxUUID(),
-                                clientData.getDeviceOs().ordinal(),
-                                clientData.getLanguageCode(),
-                                clientData.getUiProfile().ordinal(),
-                                clientData.getCurrentInputMode().ordinal(),
-                                upstream.getAddress().getAddress().getHostAddress(),
-                                skinUploader.getId(),
-                                skinUploader.getVerifyCode()
-                        ).toString());
-                    } catch (Exception e) {
-                        connector.getLogger().error(LanguageUtils.getLocaleStringLog("geyser.auth.floodgate.encrypt_fail"), e);
-                        disconnect(LanguageUtils.getPlayerLocaleString("geyser.auth.floodgate.encryption_fail", getClientData().getLanguageCode()));
-                        return;
-=======
                 if (event.getPacket() instanceof HandshakePacket) {
                     String addressSuffix;
                     if (floodgate) {
-                        String encrypted = "";
+                        byte[] encryptedData;
+
                         try {
-                            encrypted = EncryptionUtil.encryptBedrockData(publicKey, new BedrockData(
+                            FloodgateSkinUploader skinUploader = connector.getSkinUploader();
+                            FloodgateCipher cipher = connector.getCipher();
+
+                            encryptedData = cipher.encryptFromString(BedrockData.of(
                                     clientData.getGameVersion(),
                                     authData.getName(),
                                     authData.getXboxUUID(),
-                                    clientData.getDeviceOS().ordinal(),
+                                    clientData.getDeviceOs().ordinal(),
                                     clientData.getLanguageCode(),
+                                    clientData.getUiProfile().ordinal(),
                                     clientData.getCurrentInputMode().ordinal(),
-                                    upstream.getAddress().getAddress().getHostAddress()
-                            ));
+                                    upstream.getAddress().getAddress().getHostAddress(),
+                                    skinUploader.getId(),
+                                    skinUploader.getVerifyCode()
+                            ).toString());
                         } catch (Exception e) {
                             connector.getLogger().error(LanguageUtils.getLocaleStringLog("geyser.auth.floodgate.encrypt_fail"), e);
+                            disconnect(LanguageUtils.getPlayerLocaleString("geyser.auth.floodgate.encryption_fail", getClientData().getLanguageCode()));
+                            return;
                         }
 
-                        addressSuffix = '\0' + BedrockData.FLOODGATE_IDENTIFIER + '\0' + encrypted;
+                        addressSuffix = '\0' + new String(encryptedData, StandardCharsets.UTF_8);
                     } else {
                         addressSuffix = "";
->>>>>>> 1301cd9c
                     }
-
-                    String finalDataString = new String(encryptedData, StandardCharsets.UTF_8);
 
                     HandshakePacket handshakePacket = event.getPacket();
 
@@ -734,11 +715,7 @@
 
                     event.setPacket(new HandshakePacket(
                             handshakePacket.getProtocolVersion(),
-<<<<<<< HEAD
-                            handshakePacket.getHostname() + '\0' + finalDataString,
-=======
                             address + addressSuffix,
->>>>>>> 1301cd9c
                             handshakePacket.getPort(),
                             handshakePacket.getIntent()
                     ));
