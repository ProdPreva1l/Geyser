--- conflicted
+++ resolved
@@ -76,10 +76,7 @@
 import org.geysermc.connector.network.translators.EntityIdentifierRegistry;
 import org.geysermc.connector.network.translators.PacketTranslatorRegistry;
 import org.geysermc.connector.network.translators.chat.MessageTranslator;
-<<<<<<< HEAD
-=======
 import org.geysermc.connector.network.translators.collision.CollisionManager;
->>>>>>> 988fd66a
 import org.geysermc.connector.network.translators.inventory.EnchantmentInventoryTranslator;
 import org.geysermc.connector.network.translators.item.ItemRegistry;
 import org.geysermc.connector.skin.SkinManager;
@@ -116,19 +113,13 @@
     private EntityEffectCache effectCache;
     private InventoryCache inventoryCache;
     private WorldCache worldCache;
-<<<<<<< HEAD
     private FormCache formCache;
-    @Setter
-    private TeleportCache teleportCache;
-=======
-    private WindowCache windowCache;
     private final Int2ObjectMap<TeleportCache> teleportMap = new Int2ObjectOpenHashMap<>();
 
     /**
      * Stores session collision
      */
     private final CollisionManager collisionManager;
->>>>>>> 988fd66a
 
     private final Map<Vector3i, SkullPlayerEntity> skullCache = new ConcurrentHashMap<>();
     private final Long2ObjectMap<ClientboundMapItemDataPacket> storedMaps = Long2ObjectMaps.synchronize(new Long2ObjectOpenHashMap<>());
@@ -783,7 +774,7 @@
 
     /**
      * Queue a packet to be sent to player.
-     * 
+     *
      * @param packet the bedrock packet from the NukkitX protocol lib
      */
     public void sendUpstreamPacket(BedrockPacket packet) {
