/*
 * Copyright (c) 2019-2020 GeyserMC. http://geysermc.org
 *
 * Permission is hereby granted, free of charge, to any person obtaining a copy
 * of this software and associated documentation files (the "Software"), to deal
 * in the Software without restriction, including without limitation the rights
 * to use, copy, modify, merge, publish, distribute, sublicense, and/or sell
 * copies of the Software, and to permit persons to whom the Software is
 * furnished to do so, subject to the following conditions:
 *
 * The above copyright notice and this permission notice shall be included in
 * all copies or substantial portions of the Software.
 *
 * THE SOFTWARE IS PROVIDED "AS IS", WITHOUT WARRANTY OF ANY KIND, EXPRESS OR
 * IMPLIED, INCLUDING BUT NOT LIMITED TO THE WARRANTIES OF MERCHANTABILITY,
 * FITNESS FOR A PARTICULAR PURPOSE AND NONINFRINGEMENT. IN NO EVENT SHALL THE
 * AUTHORS OR COPYRIGHT HOLDERS BE LIABLE FOR ANY CLAIM, DAMAGES OR OTHER
 * LIABILITY, WHETHER IN AN ACTION OF CONTRACT, TORT OR OTHERWISE, ARISING FROM,
 * OUT OF OR IN CONNECTION WITH THE SOFTWARE OR THE USE OR OTHER DEALINGS IN
 * THE SOFTWARE.
 *
 * @author GeyserMC
 * @link https://github.com/GeyserMC/Geyser
 */

package org.geysermc.connector.network.session;

import com.github.steveice10.mc.auth.data.GameProfile;
import com.github.steveice10.mc.auth.exception.request.RequestException;
import com.github.steveice10.mc.protocol.MinecraftProtocol;
import com.github.steveice10.mc.protocol.data.game.entity.player.GameMode;
import com.github.steveice10.mc.protocol.packet.ingame.server.ServerRespawnPacket;
import com.github.steveice10.mc.protocol.packet.handshake.client.HandshakePacket;
import com.github.steveice10.packetlib.Client;
import com.github.steveice10.packetlib.event.session.*;
import com.github.steveice10.packetlib.packet.Packet;
import com.github.steveice10.packetlib.tcp.TcpSessionFactory;
import com.nukkitx.math.GenericMath;
import com.nukkitx.math.TrigMath;
import com.nukkitx.math.vector.Vector2f;
import com.nukkitx.math.vector.Vector3f;
import com.nukkitx.math.vector.Vector3i;
import com.nukkitx.nbt.tag.CompoundTag;
import com.nukkitx.protocol.bedrock.BedrockServerSession;
import com.nukkitx.protocol.bedrock.data.GamePublishSetting;
import com.nukkitx.protocol.bedrock.data.GameRuleData;
import com.nukkitx.protocol.bedrock.data.PlayerPermission;
import com.nukkitx.protocol.bedrock.packet.*;

import lombok.Getter;
import lombok.Setter;

import org.geysermc.common.AuthType;
import org.geysermc.common.window.FormWindow;
import org.geysermc.connector.GeyserConnector;
<<<<<<< HEAD
import org.geysermc.connector.command.CommandSender;
=======
>>>>>>> 09e4bbd8
import org.geysermc.connector.entity.PlayerEntity;
import org.geysermc.connector.inventory.PlayerInventory;
import org.geysermc.connector.network.remote.RemoteServer;
import org.geysermc.connector.network.session.auth.AuthData;
import org.geysermc.connector.network.session.auth.BedrockClientData;
import org.geysermc.connector.network.session.cache.*;
import org.geysermc.connector.network.translators.Registry;
import org.geysermc.connector.network.translators.block.BlockTranslator;
import org.geysermc.connector.utils.ChunkUtils;
import org.geysermc.connector.utils.Toolbox;
import org.geysermc.floodgate.util.BedrockData;
import org.geysermc.floodgate.util.EncryptionUtil;

<<<<<<< HEAD
import java.io.IOException;
=======
>>>>>>> 09e4bbd8
import java.net.InetSocketAddress;
import java.security.NoSuchAlgorithmException;
import java.security.PublicKey;
import java.security.spec.InvalidKeySpecException;
import java.util.UUID;
import java.util.concurrent.atomic.AtomicInteger;

@Getter
public class GeyserSession implements CommandSender {

    private final GeyserConnector connector;
    private final UpstreamSession upstream;
    private RemoteServer remoteServer;
    private Client downstream;
    @Setter private AuthData authData;
    @Setter private BedrockClientData clientData;

    private PlayerEntity playerEntity;
    private PlayerInventory inventory;

    private ChunkCache chunkCache;
    private EntityCache entityCache;
    private InventoryCache inventoryCache;
    private ScoreboardCache scoreboardCache;
    private WindowCache windowCache;

    private DataCache<Packet> javaPacketCache;

    private int renderDistance;

    private boolean loggedIn;
    private boolean loggingIn;

    @Setter
    private boolean spawned;
    private boolean closed;

    @Setter
    private GameMode gameMode = GameMode.SURVIVAL;

    private final AtomicInteger pendingDimSwitches = new AtomicInteger(0);
    @Setter
    private boolean sprinting;

    @Setter
    private boolean jumping;

    @Setter
    private boolean switchingDimension = false;
    private boolean manyDimPackets = false;
    private ServerRespawnPacket lastDimPacket = null;

    public GeyserSession(GeyserConnector connector, BedrockServerSession bedrockServerSession) {
        this.connector = connector;
        this.upstream = new UpstreamSession(bedrockServerSession);

        this.chunkCache = new ChunkCache(this);
        this.entityCache = new EntityCache(this);
        this.inventoryCache = new InventoryCache(this);
        this.scoreboardCache = new ScoreboardCache(this);
        this.windowCache = new WindowCache(this);

        this.playerEntity = new PlayerEntity(new GameProfile(UUID.randomUUID(), "unknown"), 1, 1, Vector3f.ZERO, Vector3f.ZERO, Vector3f.ZERO);
        this.inventory = new PlayerInventory();

        this.javaPacketCache = new DataCache<>();

        this.spawned = false;
        this.loggedIn = false;

        this.inventoryCache.getInventories().put(0, inventory);
    }

    public void connect(RemoteServer remoteServer) {
        startGame();
        this.remoteServer = remoteServer;
<<<<<<< HEAD
        if (connector.getAuthType() != AuthType.ONLINE) {
            connector.getLogger().info(
                    "Attempting to login using " + connector.getAuthType().name().toLowerCase() + " mode... " +
                    (connector.getAuthType() == AuthType.OFFLINE ?
                            "authentication is disabled." : "authentication will be encrypted"
                    )
            );
            authenticate(authData.getName());
=======
        if (!(connector.getConfig().getRemote().getAuthType().hashCode() == "online".hashCode())) {
            connector.getLogger().info("Attempting to login using offline mode... authentication is disabled.");
            authenticate(authenticationData.getName());
>>>>>>> 09e4bbd8
        }

        ChunkUtils.sendEmptyChunks(this, playerEntity.getPosition().toInt(), 0, false);

        BiomeDefinitionListPacket biomeDefinitionListPacket = new BiomeDefinitionListPacket();
        biomeDefinitionListPacket.setTag(Toolbox.BIOMES);
        upstream.sendPacket(biomeDefinitionListPacket);

        AvailableEntityIdentifiersPacket entityPacket = new AvailableEntityIdentifiersPacket();
        entityPacket.setTag(CompoundTag.EMPTY);
        upstream.sendPacket(entityPacket);

        PlayStatusPacket playStatusPacket = new PlayStatusPacket();
        playStatusPacket.setStatus(PlayStatusPacket.Status.PLAYER_SPAWN);
        upstream.sendPacket(playStatusPacket);
    }

    public void authenticate(String username) {
        authenticate(username, "");
    }

    public void authenticate(String username, String password) {
        if (loggedIn) {
            connector.getLogger().severe(username + " is already logged in!");
            return;
        }

        loggedIn = true;
        // new thread so clients don't timeout
        new Thread(() -> {
            try {
                MinecraftProtocol protocol;
                if (password != null && !password.isEmpty()) {
                    protocol = new MinecraftProtocol(username, password);
                } else {
                    protocol = new MinecraftProtocol(username);
                }

                boolean floodgate = connector.getAuthType() == AuthType.FLOODGATE;
                final PublicKey publicKey;

                if (floodgate) {
                    PublicKey key = null;
                    try {
                        key = EncryptionUtil.getKeyFromFile(
                                connector.getConfig().getFloodgateKeyFile(),
                                PublicKey.class
                        );
                    } catch (IOException | InvalidKeySpecException | NoSuchAlgorithmException e) {
                        connector.getLogger().error("Error while reading Floodgate key file", e);
                    }
                    publicKey = key;
                } else publicKey = null;

                if (publicKey != null) {
                    connector.getLogger().info("Loaded Floodgate key!");
                }

                downstream = new Client(remoteServer.getAddress(), remoteServer.getPort(), protocol, new TcpSessionFactory());
                downstream.getSession().addListener(new SessionAdapter() {
                    @Override
                    public void packetSending(PacketSendingEvent event) {
                        //todo move this somewhere else
                        if (event.getPacket() instanceof HandshakePacket && floodgate) {
                            String encrypted = "";
                            try {
                                encrypted = EncryptionUtil.encryptBedrockData(publicKey, new BedrockData(
                                        clientData.getGameVersion(),
                                        authData.getName(),
                                        authData.getXboxUUID(),
                                        clientData.getDeviceOS().ordinal(),
                                        clientData.getLanguageCode(),
                                        clientData.getCurrentInputMode().ordinal(),
                                        upstream.getSession().getAddress().getAddress().getHostAddress()
                                ));
                            } catch (Exception e) {
                                connector.getLogger().error("Failed to encrypt message", e);
                            }

                            HandshakePacket handshakePacket = event.getPacket();
                            event.setPacket(new HandshakePacket(
                                    handshakePacket.getProtocolVersion(),
                                    handshakePacket.getHostname() + '\0' + BedrockData.FLOODGATE_IDENTIFIER + '\0' + encrypted,
                                    handshakePacket.getPort(),
                                    handshakePacket.getIntent()
                            ));
                        }
                    }

                    @Override
                    public void connected(ConnectedEvent event) {
                        loggingIn = false;
                        loggedIn = true;
                        connector.getLogger().info(authData.getName() + " (logged in as: " + protocol.getProfile().getName() + ")" + " has connected to remote java server on address " + remoteServer.getAddress());
                        playerEntity.setUuid(protocol.getProfile().getId());
                        playerEntity.setUsername(protocol.getProfile().getName());
                    }

                    @Override
                    public void disconnected(DisconnectedEvent event) {
                        loggingIn = false;
                        loggedIn = false;
                        connector.getLogger().info(authData.getName() + " has disconnected from remote java server on address " + remoteServer.getAddress() + " because of " + event.getReason());
                        upstream.disconnect(event.getReason());
                    }

                    @Override
                    public void packetReceived(PacketReceivedEvent event) {
                        if (!closed) {
                            //handle consecutive respawn packets
                            if (event.getPacket().getClass().equals(ServerRespawnPacket.class)) {
                                manyDimPackets = lastDimPacket != null;
                                lastDimPacket = event.getPacket();
                                return;
                            } else if (lastDimPacket != null) {
                                Registry.JAVA.translate(lastDimPacket.getClass(), lastDimPacket, GeyserSession.this);
                                lastDimPacket = null;
                            }

                            Registry.JAVA.translate(event.getPacket().getClass(), event.getPacket(), GeyserSession.this);
                        }
                    }
                });

                downstream.getSession().connect();
                connector.addPlayer(this);
            } catch (RequestException ex) {
                ex.printStackTrace();
            }
        }).start();
    }

    public void disconnect(String reason) {
        if (!closed) {
            loggedIn = false;
            if (downstream != null && downstream.getSession() != null) {
                downstream.getSession().disconnect(reason);
            }
            if (upstream != null && !upstream.isClosed()) {
                upstream.disconnect(reason);
            }
        }

        closed = true;
    }

    public void close() {
        disconnect("Server closed.");
    }

    public void setAuthenticationData(AuthData authData) {
        this.authData = authData;
    }

    @Override
    public String getName() {
        return authData.getName();
    }

    @Override
    public void sendMessage(String message) {
        TextPacket textPacket = new TextPacket();
        textPacket.setPlatformChatId("");
        textPacket.setSourceName("");
        textPacket.setXuid("");
        textPacket.setType(TextPacket.Type.CHAT);
        textPacket.setNeedsTranslation(false);
        textPacket.setMessage(message);

        upstream.sendPacket(textPacket);
    }

    public void sendForm(FormWindow window, int id) {
        windowCache.showWindow(window, id);
    }

<<<<<<< HEAD
=======
    public void setRenderDistance(int renderDistance) {
        renderDistance = GenericMath.ceil(++renderDistance * TrigMath.SQRT_OF_TWO); //square to circle
        if (renderDistance > 32) renderDistance = 32; // <3 u ViaVersion but I don't like crashing clients x)
        this.renderDistance = renderDistance;

        ChunkRadiusUpdatedPacket chunkRadiusUpdatedPacket = new ChunkRadiusUpdatedPacket();
        chunkRadiusUpdatedPacket.setRadius(renderDistance);
        upstream.sendPacket(chunkRadiusUpdatedPacket);
    }

    @Override
>>>>>>> 09e4bbd8
    public InetSocketAddress getSocketAddress() {
        return this.upstream.getAddress();
    }

    public void sendForm(FormWindow window) {
        windowCache.showWindow(window);
    }

    private void startGame() {
        StartGamePacket startGamePacket = new StartGamePacket();
        startGamePacket.setUniqueEntityId(playerEntity.getGeyserId());
        startGamePacket.setRuntimeEntityId(playerEntity.getGeyserId());
        startGamePacket.setPlayerGamemode(0);
        startGamePacket.setPlayerPosition(Vector3f.from(0, 69, 0));
        startGamePacket.setRotation(Vector2f.from(1, 1));

        startGamePacket.setSeed(-1);
        startGamePacket.setDimensionId(playerEntity.getDimension());
        startGamePacket.setGeneratorId(1);
        startGamePacket.setLevelGamemode(0);
        startGamePacket.setDifficulty(1);
        startGamePacket.setDefaultSpawn(Vector3i.ZERO);
        startGamePacket.setAchievementsDisabled(true);
        startGamePacket.setTime(-1);
        startGamePacket.setEduEditionOffers(0);
        startGamePacket.setEduFeaturesEnabled(false);
        startGamePacket.setRainLevel(0);
        startGamePacket.setLightningLevel(0);
        startGamePacket.setMultiplayerGame(true);
        startGamePacket.setBroadcastingToLan(true);
        startGamePacket.getGamerules().add(new GameRuleData<>("showcoordinates", true));
        startGamePacket.setPlatformBroadcastMode(GamePublishSetting.PUBLIC);
        startGamePacket.setXblBroadcastMode(GamePublishSetting.PUBLIC);
        startGamePacket.setCommandsEnabled(true);
        startGamePacket.setTexturePacksRequired(false);
        startGamePacket.setBonusChestEnabled(false);
        startGamePacket.setStartingWithMap(false);
        startGamePacket.setTrustingPlayers(true);
        startGamePacket.setDefaultPlayerPermission(PlayerPermission.OPERATOR);
        startGamePacket.setServerChunkTickRange(4);
        startGamePacket.setBehaviorPackLocked(false);
        startGamePacket.setResourcePackLocked(false);
        startGamePacket.setFromLockedWorldTemplate(false);
        startGamePacket.setUsingMsaGamertagsOnly(false);
        startGamePacket.setFromWorldTemplate(false);
        startGamePacket.setWorldTemplateOptionLocked(false);

        startGamePacket.setLevelId("world");
        startGamePacket.setWorldName("world");
        startGamePacket.setPremiumWorldTemplateId("00000000-0000-0000-0000-000000000000");
        // startGamePacket.setCurrentTick(0);
        startGamePacket.setEnchantmentSeed(0);
        startGamePacket.setMultiplayerCorrelationId("");
        startGamePacket.setBlockPalette(BlockTranslator.BLOCKS);
        startGamePacket.setItemEntries(Toolbox.ITEMS);
        startGamePacket.setVanillaVersion("*");
        // startGamePacket.setMovementServerAuthoritative(true);
        upstream.sendPacket(startGamePacket);
    }
}<|MERGE_RESOLUTION|>--- conflicted
+++ resolved
@@ -53,10 +53,7 @@
 import org.geysermc.common.AuthType;
 import org.geysermc.common.window.FormWindow;
 import org.geysermc.connector.GeyserConnector;
-<<<<<<< HEAD
 import org.geysermc.connector.command.CommandSender;
-=======
->>>>>>> 09e4bbd8
 import org.geysermc.connector.entity.PlayerEntity;
 import org.geysermc.connector.inventory.PlayerInventory;
 import org.geysermc.connector.network.remote.RemoteServer;
@@ -70,10 +67,7 @@
 import org.geysermc.floodgate.util.BedrockData;
 import org.geysermc.floodgate.util.EncryptionUtil;
 
-<<<<<<< HEAD
 import java.io.IOException;
-=======
->>>>>>> 09e4bbd8
 import java.net.InetSocketAddress;
 import java.security.NoSuchAlgorithmException;
 import java.security.PublicKey;
@@ -150,7 +144,6 @@
     public void connect(RemoteServer remoteServer) {
         startGame();
         this.remoteServer = remoteServer;
-<<<<<<< HEAD
         if (connector.getAuthType() != AuthType.ONLINE) {
             connector.getLogger().info(
                     "Attempting to login using " + connector.getAuthType().name().toLowerCase() + " mode... " +
@@ -159,11 +152,6 @@
                     )
             );
             authenticate(authData.getName());
-=======
-        if (!(connector.getConfig().getRemote().getAuthType().hashCode() == "online".hashCode())) {
-            connector.getLogger().info("Attempting to login using offline mode... authentication is disabled.");
-            authenticate(authenticationData.getName());
->>>>>>> 09e4bbd8
         }
 
         ChunkUtils.sendEmptyChunks(this, playerEntity.getPosition().toInt(), 0, false);
@@ -340,8 +328,6 @@
         windowCache.showWindow(window, id);
     }
 
-<<<<<<< HEAD
-=======
     public void setRenderDistance(int renderDistance) {
         renderDistance = GenericMath.ceil(++renderDistance * TrigMath.SQRT_OF_TWO); //square to circle
         if (renderDistance > 32) renderDistance = 32; // <3 u ViaVersion but I don't like crashing clients x)
@@ -352,8 +338,6 @@
         upstream.sendPacket(chunkRadiusUpdatedPacket);
     }
 
-    @Override
->>>>>>> 09e4bbd8
     public InetSocketAddress getSocketAddress() {
         return this.upstream.getAddress();
     }
