/*
 * Copyright (c) 2019-2021 GeyserMC. http://geysermc.org
 *
 * Permission is hereby granted, free of charge, to any person obtaining a copy
 * of this software and associated documentation files (the "Software"), to deal
 * in the Software without restriction, including without limitation the rights
 * to use, copy, modify, merge, publish, distribute, sublicense, and/or sell
 * copies of the Software, and to permit persons to whom the Software is
 * furnished to do so, subject to the following conditions:
 *
 * The above copyright notice and this permission notice shall be included in
 * all copies or substantial portions of the Software.
 *
 * THE SOFTWARE IS PROVIDED "AS IS", WITHOUT WARRANTY OF ANY KIND, EXPRESS OR
 * IMPLIED, INCLUDING BUT NOT LIMITED TO THE WARRANTIES OF MERCHANTABILITY,
 * FITNESS FOR A PARTICULAR PURPOSE AND NONINFRINGEMENT. IN NO EVENT SHALL THE
 * AUTHORS OR COPYRIGHT HOLDERS BE LIABLE FOR ANY CLAIM, DAMAGES OR OTHER
 * LIABILITY, WHETHER IN AN ACTION OF CONTRACT, TORT OR OTHERWISE, ARISING FROM,
 * OUT OF OR IN CONNECTION WITH THE SOFTWARE OR THE USE OR OTHER DEALINGS IN
 * THE SOFTWARE.
 *
 * @author GeyserMC
 * @link https://github.com/GeyserMC/Geyser
 */

package org.geysermc.connector.network.session;

import com.github.steveice10.mc.auth.data.GameProfile;
import com.github.steveice10.mc.auth.exception.request.AuthPendingException;
import com.github.steveice10.mc.auth.exception.request.InvalidCredentialsException;
import com.github.steveice10.mc.auth.exception.request.RequestException;
import com.github.steveice10.mc.auth.service.AuthenticationService;
import com.github.steveice10.mc.auth.service.MojangAuthenticationService;
import com.github.steveice10.mc.auth.service.MsaAuthenticationService;
import com.github.steveice10.mc.protocol.MinecraftConstants;
import com.github.steveice10.mc.protocol.MinecraftProtocol;
import com.github.steveice10.mc.protocol.data.SubProtocol;
import com.github.steveice10.mc.protocol.data.game.entity.player.GameMode;
import com.github.steveice10.mc.protocol.data.game.statistic.Statistic;
import com.github.steveice10.mc.protocol.data.game.window.VillagerTrade;
import com.github.steveice10.mc.protocol.packet.handshake.client.HandshakePacket;
import com.github.steveice10.mc.protocol.packet.ingame.client.player.ClientPlayerPositionPacket;
import com.github.steveice10.mc.protocol.packet.ingame.client.player.ClientPlayerPositionRotationPacket;
import com.github.steveice10.mc.protocol.packet.ingame.client.world.ClientTeleportConfirmPacket;
import com.github.steveice10.mc.protocol.packet.login.server.LoginSuccessPacket;
import com.github.steveice10.packetlib.BuiltinFlags;
import com.github.steveice10.packetlib.Client;
import com.github.steveice10.packetlib.event.session.*;
import com.github.steveice10.packetlib.packet.Packet;
import com.github.steveice10.packetlib.tcp.TcpSessionFactory;
import com.nukkitx.math.GenericMath;
import com.nukkitx.math.vector.*;
import com.nukkitx.protocol.bedrock.BedrockPacket;
import com.nukkitx.protocol.bedrock.BedrockServerSession;
import com.nukkitx.protocol.bedrock.data.*;
import com.nukkitx.protocol.bedrock.data.command.CommandPermission;
import com.nukkitx.protocol.bedrock.packet.*;
import it.unimi.dsi.fastutil.ints.Int2ObjectMap;
import it.unimi.dsi.fastutil.ints.Int2ObjectOpenHashMap;
import it.unimi.dsi.fastutil.longs.Long2ObjectMap;
import it.unimi.dsi.fastutil.longs.Long2ObjectMaps;
import it.unimi.dsi.fastutil.longs.Long2ObjectOpenHashMap;
import it.unimi.dsi.fastutil.objects.Object2LongMap;
import it.unimi.dsi.fastutil.objects.Object2LongOpenHashMap;
import it.unimi.dsi.fastutil.objects.ObjectIterator;
import lombok.Getter;
import lombok.NonNull;
import lombok.Setter;
import org.geysermc.connector.GeyserConnector;
import org.geysermc.connector.command.CommandSender;
import org.geysermc.connector.common.AuthType;
import org.geysermc.connector.entity.Entity;
import org.geysermc.connector.entity.Tickable;
import org.geysermc.connector.entity.player.SessionPlayerEntity;
import org.geysermc.connector.entity.player.SkullPlayerEntity;
import org.geysermc.connector.inventory.PlayerInventory;
import org.geysermc.connector.network.remote.RemoteServer;
import org.geysermc.connector.network.session.auth.AuthData;
import org.geysermc.connector.network.session.auth.BedrockClientData;
import org.geysermc.connector.network.session.cache.*;
import org.geysermc.connector.network.translators.BiomeTranslator;
import org.geysermc.connector.network.translators.EntityIdentifierRegistry;
import org.geysermc.connector.network.translators.PacketTranslatorRegistry;
import org.geysermc.connector.network.translators.chat.MessageTranslator;
import org.geysermc.connector.network.translators.collision.CollisionManager;
import org.geysermc.connector.network.translators.inventory.EnchantmentInventoryTranslator;
import org.geysermc.connector.network.translators.item.ItemRegistry;
import org.geysermc.connector.skin.FloodgateSkinUploader;
import org.geysermc.connector.skin.SkinManager;
import org.geysermc.connector.utils.*;
import org.geysermc.cumulus.Form;
import org.geysermc.cumulus.util.FormBuilder;
import org.geysermc.floodgate.crypto.FloodgateCipher;
import org.geysermc.floodgate.util.BedrockData;

<<<<<<< HEAD
=======
import java.io.IOException;
import java.net.InetAddress;
>>>>>>> 58e2c7d7
import java.net.InetSocketAddress;
import java.nio.charset.StandardCharsets;
import java.util.*;
import java.util.concurrent.ConcurrentHashMap;
import java.util.concurrent.ScheduledFuture;
import java.util.concurrent.TimeUnit;

@Getter
public class GeyserSession implements CommandSender {

    private final GeyserConnector connector;
    private final UpstreamSession upstream;
    private RemoteServer remoteServer;
    private Client downstream;
    @Setter
    private AuthData authData;
    @Setter
    private BedrockClientData clientData;

    @Deprecated
    @Setter
    private boolean microsoftAccount;

    private final SessionPlayerEntity playerEntity;
    private PlayerInventory inventory;

    private AdvancementsCache advancementsCache;
    private BookEditCache bookEditCache;
    private ChunkCache chunkCache;
    private EntityCache entityCache;
    private EntityEffectCache effectCache;
    private InventoryCache inventoryCache;
    private WorldCache worldCache;
    private FormCache formCache;
    private final Int2ObjectMap<TeleportCache> teleportMap = new Int2ObjectOpenHashMap<>();

    /**
     * Stores session collision
     */
    private final CollisionManager collisionManager;

    private final Map<Vector3i, SkullPlayerEntity> skullCache = new ConcurrentHashMap<>();
    private final Long2ObjectMap<ClientboundMapItemDataPacket> storedMaps = Long2ObjectMaps.synchronize(new Long2ObjectOpenHashMap<>());

    /**
     * A map of Vector3i positions to Java entity IDs.
     * Used for translating Bedrock block actions to Java entity actions.
     */
    private final Object2LongMap<Vector3i> itemFrameCache = new Object2LongOpenHashMap<>();

    @Setter
    private Vector2i lastChunkPosition = null;
    private int renderDistance;

    private boolean loggedIn;
    private boolean loggingIn;

    @Setter
    private boolean spawned;
    private boolean closed;

    @Setter
    private GameMode gameMode = GameMode.SURVIVAL;

    /**
     * Keeps track of the world name for respawning.
     */
    @Setter
    private String worldName = null;

    private boolean sneaking;

    @Setter
    private boolean sprinting;

    /**
     * Not updated if cache chunks is enabled.
     */
    @Setter
    private boolean jumping;

    /**
     * The dimension of the player.
     * As all entities are in the same world, this can be safely applied to all other entities.
     */
    @Setter
    private String dimension = DimensionUtils.OVERWORLD;

    @Setter
    private int breakingBlock;

    @Setter
    private Vector3i lastBlockPlacePosition;

    @Setter
    private String lastBlockPlacedId;

    @Setter
    private boolean interacting;

    /**
     * Stores the last position of the block the player interacted with. This can either be a block that the client
     * placed or an existing block the player interacted with (for example, a chest). <br>
     * Initialized as (0, 0, 0) so it is always not-null.
     */
    @Setter
    private Vector3i lastInteractionPosition = Vector3i.ZERO;

    @Setter
    private Entity ridingVehicleEntity;

    @Setter
    private int craftSlot = 0;

    @Setter
    private long lastWindowCloseTime = 0;

    @Setter
    private VillagerTrade[] villagerTrades;
    @Setter
    private long lastInteractedVillagerEid;

    /**
     * Stores the enchantment information the client has received if they are in an enchantment table GUI
     */
    private final EnchantmentInventoryTranslator.EnchantmentSlotData[] enchantmentSlotData = new EnchantmentInventoryTranslator.EnchantmentSlotData[3];

    /**
     * The current attack speed of the player. Used for sending proper cooldown timings.
     * Setting a default fixes cooldowns not showing up on a fresh world.
     */
    @Setter
    private double attackSpeed = 4.0d;
    /**
     * The time of the last hit. Used to gauge how long the cooldown is taking.
     * This is a session variable in order to prevent more scheduled threads than necessary.
     */
    @Setter
    private long lastHitTime;

    /**
     * Saves if the client is steering left on a boat.
     */
    @Setter
    private boolean steeringLeft;
    /**
     * Saves if the client is steering right on a boat.
     */
    @Setter
    private boolean steeringRight;

    /**
     * Store the last time the player interacted. Used to fix a right-click spam bug.
     * See https://github.com/GeyserMC/Geyser/issues/503 for context.
     */
    @Setter
    private long lastInteractionTime;

    /**
     * Stores a future interaction to place a bucket. Will be cancelled if the client instead intended to
     * interact with a block.
     */
    @Setter
    private ScheduledFuture<?> bucketScheduledFuture;

    /**
     * Used to send a movement packet every three seconds if the player hasn't moved. Prevents timeouts when AFK in certain instances.
     */
    @Setter
    private long lastMovementTimestamp = System.currentTimeMillis();

    /**
     * Controls whether the daylight cycle gamerule has been sent to the client, so the sun/moon remain motionless.
     */
    private boolean daylightCycle = true;

    private boolean reducedDebugInfo = false;

    /**
     * The op permission level set by the server
     */
    @Setter
    private int opPermissionLevel = 0;

    /**
     * If the current player can fly
     */
    @Setter
    private boolean canFly = false;

    /**
     * If the current player is flying
     */
    @Setter
    private boolean flying = false;

    /**
     * If the current player is in noclip
     */
    @Setter
    private boolean noClip = false;

    /**
     * If the current player can not interact with the world
     */
    @Setter
    private boolean worldImmutable = false;

    /**
     * Caches current rain status.
     */
    @Setter
    private boolean raining = false;

    /**
     * Caches current thunder status.
     */
    @Setter
    private boolean thunder = false;

    /**
     * Stores the last text inputted into a sign.
     * <p>
     * Bedrock sends packets every time you update the sign, Java only wants the final packet.
     * Until we determine that the user has finished editing, we save the sign's current status.
     */
    @Setter
    private String lastSignMessage;

    /**
     * Stores a map of all statistics sent from the server.
     * The server only sends new statistics back to us, so in order to show all statistics we need to cache existing ones.
     */
    private final Map<Statistic, Integer> statistics = new HashMap<>();

    /**
     * Whether we're expecting statistics to be sent back to us.
     */
    @Setter
    private boolean waitingForStatistics = false;

    @Setter
    private List<UUID> selectedEmotes = new ArrayList<>();
    private final Set<UUID> emotes = new HashSet<>();

    /**
     * The thread that will run every 50 milliseconds - one Minecraft tick.
     */
    private ScheduledFuture<?> tickThread = null;

    private MinecraftProtocol protocol;

    public GeyserSession(GeyserConnector connector, BedrockServerSession bedrockServerSession) {
        this.connector = connector;
        this.upstream = new UpstreamSession(bedrockServerSession);

        this.advancementsCache = new AdvancementsCache(this);
        this.bookEditCache = new BookEditCache(this);
        this.chunkCache = new ChunkCache(this);
        this.entityCache = new EntityCache(this);
        this.effectCache = new EntityEffectCache();
        this.inventoryCache = new InventoryCache(this);
        this.worldCache = new WorldCache(this);
        this.formCache = new FormCache(this);

        this.collisionManager = new CollisionManager(this);

        this.playerEntity = new SessionPlayerEntity(this);
        this.inventory = new PlayerInventory();

        this.spawned = false;
        this.loggedIn = false;

        this.inventoryCache.getInventories().put(0, inventory);

        // Make a copy to prevent ConcurrentModificationException
        final List<GeyserSession> tmpPlayers = new ArrayList<>(connector.getPlayers());
        tmpPlayers.forEach(player -> this.emotes.addAll(player.getEmotes()));

        bedrockServerSession.addDisconnectHandler(disconnectReason -> {
            InetAddress address = bedrockServerSession.getRealAddress().getAddress();
            connector.getLogger().info(LanguageUtils.getLocaleStringLog("geyser.network.disconnect", address, disconnectReason));

            disconnect(disconnectReason.name());
            connector.removePlayer(this);
        });
    }

    public void connect(RemoteServer remoteServer) {
        startGame();
        this.remoteServer = remoteServer;

        // Set the hardcoded shield ID to the ID we just defined in StartGamePacket
        upstream.getSession().getHardcodedBlockingId().set(ItemRegistry.SHIELD.getBedrockId());

        ChunkUtils.sendEmptyChunks(this, playerEntity.getPosition().toInt(), 0, false);

        BiomeDefinitionListPacket biomeDefinitionListPacket = new BiomeDefinitionListPacket();
        biomeDefinitionListPacket.setDefinitions(BiomeTranslator.BIOMES);
        upstream.sendPacket(biomeDefinitionListPacket);

        AvailableEntityIdentifiersPacket entityPacket = new AvailableEntityIdentifiersPacket();
        entityPacket.setIdentifiers(EntityIdentifierRegistry.ENTITY_IDENTIFIERS);
        upstream.sendPacket(entityPacket);

        CreativeContentPacket creativePacket = new CreativeContentPacket();
        creativePacket.setContents(ItemRegistry.CREATIVE_ITEMS);
        upstream.sendPacket(creativePacket);

        PlayStatusPacket playStatusPacket = new PlayStatusPacket();
        playStatusPacket.setStatus(PlayStatusPacket.Status.PLAYER_SPAWN);
        upstream.sendPacket(playStatusPacket);

        UpdateAttributesPacket attributesPacket = new UpdateAttributesPacket();
        attributesPacket.setRuntimeEntityId(getPlayerEntity().getGeyserId());
        List<AttributeData> attributes = new ArrayList<>();
        // Default move speed
        // Bedrock clients move very fast by default until they get an attribute packet correcting the speed
        attributes.add(new AttributeData("minecraft:movement", 0.0f, 1024f, 0.1f, 0.1f));
        attributesPacket.setAttributes(attributes);
        upstream.sendPacket(attributesPacket);

        GameRulesChangedPacket gamerulePacket = new GameRulesChangedPacket();
        // Only allow the server to send health information
        // Setting this to false allows natural regeneration to work false but doesn't break it being true
        gamerulePacket.getGameRules().add(new GameRuleData<>("naturalregeneration", false));
        // Don't let the client modify the inventory on death
        // Setting this to true allows keep inventory to work if enabled but doesn't break functionality being false
        gamerulePacket.getGameRules().add(new GameRuleData<>("keepinventory", true));
        // Ensure client doesn't try and do anything funky; the server handles this for us
        gamerulePacket.getGameRules().add(new GameRuleData<>("spawnradius", 0));
        upstream.sendPacket(gamerulePacket);
    }

    public void login() {
        if (connector.getAuthType() != AuthType.ONLINE) {
            if (connector.getAuthType() == AuthType.OFFLINE) {
                connector.getLogger().info(LanguageUtils.getLocaleStringLog("geyser.auth.login.offline"));
            } else {
                connector.getLogger().info(LanguageUtils.getLocaleStringLog("geyser.auth.login.floodgate"));
            }
            authenticate(authData.getName());
        }
    }

    public void authenticate(String username) {
        authenticate(username, "");
    }

    public void authenticate(String username, String password) {
        if (loggedIn) {
            connector.getLogger().severe(LanguageUtils.getLocaleStringLog("geyser.auth.already_loggedin", username));
            return;
        }

        loggingIn = true;
        // new thread so clients don't timeout
        new Thread(() -> {
            try {
                if (password != null && !password.isEmpty()) {
                    AuthenticationService authenticationService;
                    if (microsoftAccount) {
                        authenticationService = new MsaAuthenticationService(GeyserConnector.OAUTH_CLIENT_ID);
                    } else {
                        authenticationService = new MojangAuthenticationService();
                    }
                    authenticationService.setUsername(username);
                    authenticationService.setPassword(password);
                    authenticationService.login();

                    protocol = new MinecraftProtocol(authenticationService);
                } else {
                    protocol = new MinecraftProtocol(username);
                }

                connectDownstream();
            } catch (InvalidCredentialsException | IllegalArgumentException e) {
                connector.getLogger().info(LanguageUtils.getLocaleStringLog("geyser.auth.login.invalid", username));
                disconnect(LanguageUtils.getPlayerLocaleString("geyser.auth.login.invalid.kick", getClientData().getLanguageCode()));
            } catch (RequestException ex) {
                ex.printStackTrace();
            }
        }).start();
    }

    /**
     * Present a form window to the user asking to log in with another web browser
     */
    public void authenticateWithMicrosoftCode() {
        if (loggedIn) {
            connector.getLogger().severe(LanguageUtils.getLocaleStringLog("geyser.auth.already_loggedin", getAuthData().getName()));
            return;
        }

        loggingIn = true;
        // new thread so clients don't timeout
        new Thread(() -> {
            try {
                MsaAuthenticationService msaAuthenticationService = new MsaAuthenticationService(GeyserConnector.OAUTH_CLIENT_ID);

                MsaAuthenticationService.MsCodeResponse response = msaAuthenticationService.getAuthCode();
                LoginEncryptionUtils.buildAndShowMicrosoftCodeWindow(this, response);

                // This just looks cool
                SetTimePacket packet = new SetTimePacket();
                packet.setTime(16000);
                sendUpstreamPacket(packet);

                // Wait for the code to validate
                attemptCodeAuthentication(msaAuthenticationService);
            } catch (InvalidCredentialsException | IllegalArgumentException e) {
                connector.getLogger().info(LanguageUtils.getLocaleStringLog("geyser.auth.login.invalid", getAuthData().getName()));
                disconnect(LanguageUtils.getPlayerLocaleString("geyser.auth.login.invalid.kick", getClientData().getLanguageCode()));
            } catch (RequestException ex) {
                ex.printStackTrace();
            }
        }).start();
    }

    /**
     * Poll every second to see if the user has successfully signed in
     */
    private void attemptCodeAuthentication(MsaAuthenticationService msaAuthenticationService) {
        if (loggedIn || closed) {
            return;
        }
        try {
            msaAuthenticationService.login();
            protocol = new MinecraftProtocol(msaAuthenticationService);

            connectDownstream();
        } catch (RequestException e) {
            if (!(e instanceof AuthPendingException)) {
                e.printStackTrace();
            } else {
                // Wait one second before trying again
                connector.getGeneralThreadPool().schedule(() -> attemptCodeAuthentication(msaAuthenticationService), 1, TimeUnit.SECONDS);
            }
        }
    }

    /**
     * After getting whatever credentials needed, we attempt to join the Java server.
     */
    private void connectDownstream() {
        boolean floodgate = connector.getAuthType() == AuthType.FLOODGATE;

        // Start ticking
        tickThread = connector.getGeneralThreadPool().scheduleAtFixedRate(this::tick, 50, 50, TimeUnit.MILLISECONDS);

        downstream = new Client(remoteServer.getAddress(), remoteServer.getPort(), protocol, new TcpSessionFactory());
        if (connector.getConfig().getRemote().isUseProxyProtocol()) {
            downstream.getSession().setFlag(BuiltinFlags.ENABLE_CLIENT_PROXY_PROTOCOL, true);
            downstream.getSession().setFlag(BuiltinFlags.CLIENT_PROXIED_ADDRESS, upstream.getAddress());
        }
        if (connector.getConfig().isForwardPlayerPing()) {
            // Let Geyser handle sending the keep alive
            downstream.getSession().setFlag(MinecraftConstants.AUTOMATIC_KEEP_ALIVE_MANAGEMENT, false);
        }
        downstream.getSession().addListener(new SessionAdapter() {
            @Override
            public void packetSending(PacketSendingEvent event) {
                //todo move this somewhere else
                if (event.getPacket() instanceof HandshakePacket && floodgate) {
                    byte[] encryptedData;

                    try {
                        FloodgateSkinUploader skinUploader = connector.getSkinUploader();
                        FloodgateCipher cipher = connector.getCipher();

                        encryptedData = cipher.encryptFromString(BedrockData.of(
                                clientData.getGameVersion(),
                                authData.getName(),
                                authData.getXboxUUID(),
                                clientData.getDeviceOs().ordinal(),
                                clientData.getLanguageCode(),
                                clientData.getUiProfile().ordinal(),
                                clientData.getCurrentInputMode().ordinal(),
<<<<<<< HEAD
                                upstream.getSession().getAddress().getAddress().getHostAddress(),
                                skinUploader.getId(),
                                skinUploader.getVerifyCode()
                        ).toString());
=======
                                upstream.getAddress().getAddress().getHostAddress()
                        ));
>>>>>>> 58e2c7d7
                    } catch (Exception e) {
                        connector.getLogger().error(LanguageUtils.getLocaleStringLog("geyser.auth.floodgate.encrypt_fail"), e);
                        disconnect(LanguageUtils.getPlayerLocaleString("geyser.auth.floodgate.encryption_fail", getClientData().getLanguageCode()));
                        return;
                    }

                    String finalDataString = new String(encryptedData, StandardCharsets.UTF_8);

                    HandshakePacket handshakePacket = event.getPacket();
                    event.setPacket(new HandshakePacket(
                            handshakePacket.getProtocolVersion(),
                            handshakePacket.getHostname() + '\0' + finalDataString,
                            handshakePacket.getPort(),
                            handshakePacket.getIntent()
                    ));
                }
            }

            @Override
            public void connected(ConnectedEvent event) {
                loggingIn = false;
                loggedIn = true;
                if (protocol.getProfile() == null) {
                    // Java account is offline
                    disconnect(LanguageUtils.getPlayerLocaleString("geyser.network.remote.invalid_account", clientData.getLanguageCode()));
                    return;
                }
                connector.getLogger().info(LanguageUtils.getLocaleStringLog("geyser.network.remote.connect", authData.getName(), protocol.getProfile().getName(), remoteServer.getAddress()));
                playerEntity.setUuid(protocol.getProfile().getId());
                playerEntity.setUsername(protocol.getProfile().getName());

                String locale = clientData.getLanguageCode();

                // Let the user know there locale may take some time to download
                // as it has to be extracted from a JAR
                if (locale.equalsIgnoreCase("en_us") && !LocaleUtils.LOCALE_MAPPINGS.containsKey("en_us")) {
                    // This should probably be left hardcoded as it will only show for en_us clients
                    sendMessage("Loading your locale (en_us); if this isn't already downloaded, this may take some time");
                }

                // Download and load the language for the player
                LocaleUtils.downloadAndLoadLocale(locale);
            }

            @Override
            public void disconnected(DisconnectedEvent event) {
                loggingIn = false;
                loggedIn = false;
                connector.getLogger().info(LanguageUtils.getLocaleStringLog("geyser.network.remote.disconnect", authData.getName(), remoteServer.getAddress(), event.getReason()));
                if (event.getCause() != null) {
                    event.getCause().printStackTrace();
                }

                upstream.disconnect(MessageTranslator.convertMessageLenient(event.getReason()));
            }

            @Override
            public void packetReceived(PacketReceivedEvent event) {
                if (!closed) {
                    // Required, or else Floodgate players break with Bukkit chunk caching
                    if (event.getPacket() instanceof LoginSuccessPacket) {
                        GameProfile profile = ((LoginSuccessPacket) event.getPacket()).getProfile();
                        playerEntity.setUsername(profile.getName());
                        playerEntity.setUuid(profile.getId());

                        // Check if they are not using a linked account
                        if (connector.getAuthType() == AuthType.OFFLINE || playerEntity.getUuid().getMostSignificantBits() == 0) {
                            SkinManager.handleBedrockSkin(playerEntity, clientData);
                        }

                        // We'll send the skin upload a bit after the handshake packet (aka this packet),
                        // because otherwise the global server returns the data too fast.
                        getAuthData().upload(connector);
                    }

                    PacketTranslatorRegistry.JAVA_TRANSLATOR.translate(event.getPacket().getClass(), event.getPacket(), GeyserSession.this);
                }
            }

            @Override
            public void packetError(PacketErrorEvent event) {
                connector.getLogger().warning(LanguageUtils.getLocaleStringLog("geyser.network.downstream_error", event.getCause().getMessage()));
                if (connector.getConfig().isDebugMode())
                    event.getCause().printStackTrace();
                event.setSuppress(true);
            }
        });

        if (!daylightCycle) {
            setDaylightCycle(true);
        }
        downstream.getSession().connect();
        connector.addPlayer(this);
    }

    public void disconnect(String reason) {
        if (!closed) {
            loggedIn = false;
            if (downstream != null && downstream.getSession() != null) {
                downstream.getSession().disconnect(reason);
            }
            if (upstream != null && !upstream.isClosed()) {
                connector.getPlayers().remove(this);
                upstream.disconnect(reason);
            }
        }

        if (tickThread != null) {
            tickThread.cancel(true);
        }

        this.advancementsCache = null;
        this.bookEditCache = null;
        this.chunkCache = null;
        this.entityCache = null;
        this.effectCache = null;
        this.worldCache = null;
        this.inventoryCache = null;
        this.formCache = null;

        closed = true;
    }

    public void close() {
        disconnect(LanguageUtils.getPlayerLocaleString("geyser.network.close", getClientData().getLanguageCode()));
    }

    /**
     * Called every 50 milliseconds - one Minecraft tick.
     */
    public void tick() {
        // Check to see if the player's position needs updating - a position update should be sent once every 3 seconds
        if (spawned && (System.currentTimeMillis() - lastMovementTimestamp) > 3000) {
            // Recalculate in case something else changed position
            Vector3d position = collisionManager.adjustBedrockPosition(playerEntity.getPosition(), playerEntity.isOnGround());
            // A null return value cancels the packet
            if (position != null) {
                ClientPlayerPositionPacket packet = new ClientPlayerPositionPacket(playerEntity.isOnGround(),
                        position.getX(), position.getY(), position.getZ());
                sendDownstreamPacket(packet);
            }
            lastMovementTimestamp = System.currentTimeMillis();
        }

        for (Tickable entity : entityCache.getTickableEntities()) {
            entity.tick(this);
        }
    }

    public void setAuthenticationData(AuthData authData) {
        this.authData = authData;
    }

    public void setSneaking(boolean sneaking) {
        this.sneaking = sneaking;
        collisionManager.updatePlayerBoundingBox();
        collisionManager.updateScaffoldingFlags();
    }

    @Override
    public String getName() {
        return authData.getName();
    }

    @Override
    public void sendMessage(String message) {
        TextPacket textPacket = new TextPacket();
        textPacket.setPlatformChatId("");
        textPacket.setSourceName("");
        textPacket.setXuid("");
        textPacket.setType(TextPacket.Type.CHAT);
        textPacket.setNeedsTranslation(false);
        textPacket.setMessage(message);

        upstream.sendPacket(textPacket);
    }

    @Override
    public boolean isConsole() {
        return false;
    }

     @Override
     public String getLocale() {
        return clientData.getLanguageCode();
     }

    public void setRenderDistance(int renderDistance) {
        renderDistance = GenericMath.ceil(++renderDistance * MathUtils.SQRT_OF_TWO); //square to circle
        this.renderDistance = renderDistance;

        ChunkRadiusUpdatedPacket chunkRadiusUpdatedPacket = new ChunkRadiusUpdatedPacket();
        chunkRadiusUpdatedPacket.setRadius(renderDistance);
        upstream.sendPacket(chunkRadiusUpdatedPacket);
    }

    public InetSocketAddress getSocketAddress() {
        return this.upstream.getAddress();
    }

    public void sendForm(Form form) {
        formCache.showForm(form);
    }

    public void sendForm(FormBuilder<?, ?> formBuilder) {
        formCache.showForm(formBuilder.build());
    }

    private void startGame() {
        StartGamePacket startGamePacket = new StartGamePacket();
        startGamePacket.setUniqueEntityId(playerEntity.getGeyserId());
        startGamePacket.setRuntimeEntityId(playerEntity.getGeyserId());
        startGamePacket.setPlayerGameType(GameType.SURVIVAL);
        startGamePacket.setPlayerPosition(Vector3f.from(0, 69, 0));
        startGamePacket.setRotation(Vector2f.from(1, 1));

        startGamePacket.setSeed(-1);
        startGamePacket.setDimensionId(DimensionUtils.javaToBedrock(dimension));
        startGamePacket.setGeneratorId(1);
        startGamePacket.setLevelGameType(GameType.SURVIVAL);
        startGamePacket.setDifficulty(1);
        startGamePacket.setDefaultSpawn(Vector3i.ZERO);
        startGamePacket.setAchievementsDisabled(!connector.getConfig().isXboxAchievementsEnabled());
        startGamePacket.setCurrentTick(-1);
        startGamePacket.setEduEditionOffers(0);
        startGamePacket.setEduFeaturesEnabled(false);
        startGamePacket.setRainLevel(0);
        startGamePacket.setLightningLevel(0);
        startGamePacket.setMultiplayerGame(true);
        startGamePacket.setBroadcastingToLan(true);
        startGamePacket.getGamerules().add(new GameRuleData<>("showcoordinates", connector.getConfig().isShowCoordinates()));
        startGamePacket.setPlatformBroadcastMode(GamePublishSetting.PUBLIC);
        startGamePacket.setXblBroadcastMode(GamePublishSetting.PUBLIC);
        startGamePacket.setCommandsEnabled(!connector.getConfig().isXboxAchievementsEnabled());
        startGamePacket.setTexturePacksRequired(false);
        startGamePacket.setBonusChestEnabled(false);
        startGamePacket.setStartingWithMap(false);
        startGamePacket.setTrustingPlayers(true);
        startGamePacket.setDefaultPlayerPermission(PlayerPermission.MEMBER);
        startGamePacket.setServerChunkTickRange(4);
        startGamePacket.setBehaviorPackLocked(false);
        startGamePacket.setResourcePackLocked(false);
        startGamePacket.setFromLockedWorldTemplate(false);
        startGamePacket.setUsingMsaGamertagsOnly(false);
        startGamePacket.setFromWorldTemplate(false);
        startGamePacket.setWorldTemplateOptionLocked(false);

        String serverName = connector.getConfig().getBedrock().getServerName();
        startGamePacket.setLevelId(serverName);
        startGamePacket.setLevelName(serverName);

        startGamePacket.setPremiumWorldTemplateId("00000000-0000-0000-0000-000000000000");
        // startGamePacket.setCurrentTick(0);
        startGamePacket.setEnchantmentSeed(0);
        startGamePacket.setMultiplayerCorrelationId("");
        startGamePacket.setItemEntries(ItemRegistry.ITEMS);
        startGamePacket.setVanillaVersion("*");
        startGamePacket.setAuthoritativeMovementMode(AuthoritativeMovementMode.CLIENT); // can be removed once 1.16.200 support is dropped

        SyncedPlayerMovementSettings settings = new SyncedPlayerMovementSettings();
        settings.setMovementMode(AuthoritativeMovementMode.CLIENT);
        settings.setRewindHistorySize(0);
        settings.setServerAuthoritativeBlockBreaking(false);
        startGamePacket.setPlayerMovementSettings(settings);

        upstream.sendPacket(startGamePacket);
    }

    public void addTeleport(TeleportCache teleportCache) {
        teleportMap.put(teleportCache.getTeleportConfirmId(), teleportCache);

        ObjectIterator<Int2ObjectMap.Entry<TeleportCache>> it = teleportMap.int2ObjectEntrySet().iterator();

        // Remove any teleports with a higher number - maybe this is a world change that reset the ID to 0?
        while (it.hasNext()) {
            Int2ObjectMap.Entry<TeleportCache> entry = it.next();
            int nextID = entry.getValue().getTeleportConfirmId();
            if (nextID > teleportCache.getTeleportConfirmId()) {
                it.remove();
            }
        }
    }

    public boolean confirmTeleport(Vector3d position) {
        if (teleportMap.size() == 0) {
            return true;
        }
        int teleportID = -1;

        for (Int2ObjectMap.Entry<TeleportCache> entry : teleportMap.int2ObjectEntrySet()) {
            if (entry.getValue().canConfirm(position)) {
                if (entry.getValue().getTeleportConfirmId() > teleportID) {
                    teleportID = entry.getValue().getTeleportConfirmId();
                }
            }
        }

        ObjectIterator<Int2ObjectMap.Entry<TeleportCache>> it = teleportMap.int2ObjectEntrySet().iterator();

        if (teleportID != -1) {
            // Confirm the current teleport and any earlier ones
            while (it.hasNext()) {
                TeleportCache entry = it.next().getValue();
                int nextID = entry.getTeleportConfirmId();
                if (nextID <= teleportID) {
                    ClientTeleportConfirmPacket teleportConfirmPacket = new ClientTeleportConfirmPacket(nextID);
                    sendDownstreamPacket(teleportConfirmPacket);
                    // Servers (especially ones like Hypixel) expect exact coordinates given back to them.
                    ClientPlayerPositionRotationPacket positionPacket = new ClientPlayerPositionRotationPacket(playerEntity.isOnGround(),
                            entry.getX(), entry.getY(), entry.getZ(), entry.getYaw(), entry.getPitch());
                    sendDownstreamPacket(positionPacket);
                    it.remove();
                    connector.getLogger().debug("Confirmed teleport " + nextID);
                }
            }
        }

        if (teleportMap.size() > 0) {
            int resendID = -1;
            for (Int2ObjectMap.Entry<TeleportCache> entry : teleportMap.int2ObjectEntrySet()) {
                TeleportCache teleport = entry.getValue();
                teleport.incrementUnconfirmedFor();
                if (teleport.shouldResend()) {
                    if (teleport.getTeleportConfirmId() >= resendID) {
                        resendID = teleport.getTeleportConfirmId();
                    }
                }
            }

            if (resendID != -1) {
                connector.getLogger().debug("Resending teleport " + resendID);
                TeleportCache teleport = teleportMap.get(resendID);
                getPlayerEntity().moveAbsolute(this, Vector3f.from(teleport.getX(), teleport.getY(), teleport.getZ()),
                        teleport.getYaw(), teleport.getPitch(), playerEntity.isOnGround(), true);
            }
        }

        return true;
    }

    /**
     * Queue a packet to be sent to player.
     *
     * @param packet the bedrock packet from the NukkitX protocol lib
     */
    public void sendUpstreamPacket(BedrockPacket packet) {
        if (upstream != null) {
            upstream.sendPacket(packet);
        } else {
            connector.getLogger().debug("Tried to send upstream packet " + packet.getClass().getSimpleName() + " but the session was null");
        }
    }

    /**
     * Send a packet immediately to the player.
     *
     * @param packet the bedrock packet from the NukkitX protocol lib
     */
    public void sendUpstreamPacketImmediately(BedrockPacket packet) {
        if (upstream != null) {
            upstream.sendPacketImmediately(packet);
        } else {
            connector.getLogger().debug("Tried to send upstream packet " + packet.getClass().getSimpleName() + " immediately but the session was null");
        }
    }

    /**
     * Send a packet to the remote server.
     *
     * @param packet the java edition packet from MCProtocolLib
     */
    public void sendDownstreamPacket(Packet packet) {
        if (downstream != null && downstream.getSession() != null && protocol.getSubProtocol().equals(SubProtocol.GAME)) {
            downstream.getSession().send(packet);
        } else {
            connector.getLogger().debug("Tried to send downstream packet " + packet.getClass().getSimpleName() + " before connected to the server");
        }
    }

    /**
     * Update the cached value for the reduced debug info gamerule.
     * This also toggles the coordinates display
     *
     * @param value The new value for reducedDebugInfo
     */
    public void setReducedDebugInfo(boolean value) {
        worldCache.setShowCoordinates(!value);
        reducedDebugInfo = value;
    }

    /**
     * Changes the daylight cycle gamerule on the client
     * This is used in the login screen along-side normal usage
     *
     * @param doCycle If the cycle should continue
     */
    public void setDaylightCycle(boolean doCycle) {
        sendGameRule("dodaylightcycle", doCycle);
        // Save the value so we don't have to constantly send a daylight cycle gamerule update
        this.daylightCycle = doCycle;
    }

    /**
     * Send a gamerule value to the client
     *
     * @param gameRule The gamerule to send
     * @param value    The value of the gamerule
     */
    public void sendGameRule(String gameRule, Object value) {
        GameRulesChangedPacket gameRulesChangedPacket = new GameRulesChangedPacket();
        gameRulesChangedPacket.getGameRules().add(new GameRuleData<>(gameRule, value));
        upstream.sendPacket(gameRulesChangedPacket);
    }

    /**
     * Checks if the given session's player has a permission
     *
     * @param permission The permission node to check
     * @return true if the player has the requested permission, false if not
     */
    public Boolean hasPermission(String permission) {
        return connector.getWorldManager().hasPermission(this, permission);
    }

    /**
     * Send an AdventureSettingsPacket to the client with the latest flags
     */
    public void sendAdventureSettings() {
        AdventureSettingsPacket adventureSettingsPacket = new AdventureSettingsPacket();
        adventureSettingsPacket.setUniqueEntityId(playerEntity.getGeyserId());
        // Set command permission if OP permission level is high enough
        // This allows mobile players access to a GUI for doing commands. The commands there do not change above OPERATOR
        // and all commands there are accessible with OP permission level 2
        adventureSettingsPacket.setCommandPermission(opPermissionLevel >= 2 ? CommandPermission.OPERATOR : CommandPermission.NORMAL);
        // Required to make command blocks destroyable
        adventureSettingsPacket.setPlayerPermission(opPermissionLevel >= 2 ? PlayerPermission.OPERATOR : PlayerPermission.MEMBER);

        // Update the noClip and worldImmutable values based on the current gamemode
        noClip = gameMode == GameMode.SPECTATOR;
        worldImmutable = gameMode == GameMode.ADVENTURE || gameMode == GameMode.SPECTATOR;

        Set<AdventureSetting> flags = new HashSet<>();
        if (canFly) {
            flags.add(AdventureSetting.MAY_FLY);
        }

        if (flying) {
            flags.add(AdventureSetting.FLYING);
        }

        if (worldImmutable) {
            flags.add(AdventureSetting.WORLD_IMMUTABLE);
        }

        if (noClip) {
            flags.add(AdventureSetting.NO_CLIP);
        }

        flags.add(AdventureSetting.AUTO_JUMP);

        adventureSettingsPacket.getSettings().addAll(flags);
        sendUpstreamPacket(adventureSettingsPacket);
    }

    /**
     * Used for updating statistic values since we only get changes from the server
     *
     * @param statistics Updated statistics values
     */
    public void updateStatistics(@NonNull Map<Statistic, Integer> statistics) {
        this.statistics.putAll(statistics);
    }

    public void refreshEmotes(List<UUID> emotes) {
        this.selectedEmotes = emotes;
        this.emotes.addAll(emotes);
        for (GeyserSession player : connector.getPlayers()) {
            List<UUID> pieces = new ArrayList<>();
            for (UUID piece : emotes) {
                if (!player.getEmotes().contains(piece)) {
                    pieces.add(piece);
                }
                player.getEmotes().add(piece);
            }
            EmoteListPacket emoteList = new EmoteListPacket();
            emoteList.setRuntimeEntityId(player.getPlayerEntity().getGeyserId());
            emoteList.getPieceIds().addAll(pieces);
            player.sendUpstreamPacket(emoteList);
        }
    }
}<|MERGE_RESOLUTION|>--- conflicted
+++ resolved
@@ -93,11 +93,8 @@
 import org.geysermc.floodgate.crypto.FloodgateCipher;
 import org.geysermc.floodgate.util.BedrockData;
 
-<<<<<<< HEAD
-=======
 import java.io.IOException;
 import java.net.InetAddress;
->>>>>>> 58e2c7d7
 import java.net.InetSocketAddress;
 import java.nio.charset.StandardCharsets;
 import java.util.*;
@@ -576,15 +573,10 @@
                                 clientData.getLanguageCode(),
                                 clientData.getUiProfile().ordinal(),
                                 clientData.getCurrentInputMode().ordinal(),
-<<<<<<< HEAD
-                                upstream.getSession().getAddress().getAddress().getHostAddress(),
+                                upstream.getAddress().getAddress().getHostAddress(),
                                 skinUploader.getId(),
                                 skinUploader.getVerifyCode()
                         ).toString());
-=======
-                                upstream.getAddress().getAddress().getHostAddress()
-                        ));
->>>>>>> 58e2c7d7
                     } catch (Exception e) {
                         connector.getLogger().error(LanguageUtils.getLocaleStringLog("geyser.auth.floodgate.encrypt_fail"), e);
                         disconnect(LanguageUtils.getPlayerLocaleString("geyser.auth.floodgate.encryption_fail", getClientData().getLanguageCode()));
