/*
 * Copyright (c) 2019-2021 GeyserMC. http://geysermc.org
 *
 * Permission is hereby granted, free of charge, to any person obtaining a copy
 * of this software and associated documentation files (the "Software"), to deal
 * in the Software without restriction, including without limitation the rights
 * to use, copy, modify, merge, publish, distribute, sublicense, and/or sell
 * copies of the Software, and to permit persons to whom the Software is
 * furnished to do so, subject to the following conditions:
 *
 * The above copyright notice and this permission notice shall be included in
 * all copies or substantial portions of the Software.
 *
 * THE SOFTWARE IS PROVIDED "AS IS", WITHOUT WARRANTY OF ANY KIND, EXPRESS OR
 * IMPLIED, INCLUDING BUT NOT LIMITED TO THE WARRANTIES OF MERCHANTABILITY,
 * FITNESS FOR A PARTICULAR PURPOSE AND NONINFRINGEMENT. IN NO EVENT SHALL THE
 * AUTHORS OR COPYRIGHT HOLDERS BE LIABLE FOR ANY CLAIM, DAMAGES OR OTHER
 * LIABILITY, WHETHER IN AN ACTION OF CONTRACT, TORT OR OTHERWISE, ARISING FROM,
 * OUT OF OR IN CONNECTION WITH THE SOFTWARE OR THE USE OR OTHER DEALINGS IN
 * THE SOFTWARE.
 *
 * @author GeyserMC
 * @link https://github.com/GeyserMC/Geyser
 */

package org.geysermc.connector.network.session;

import com.github.steveice10.mc.auth.data.GameProfile;
import com.github.steveice10.mc.auth.exception.request.AuthPendingException;
import com.github.steveice10.mc.auth.exception.request.InvalidCredentialsException;
import com.github.steveice10.mc.auth.exception.request.RequestException;
import com.github.steveice10.mc.auth.service.AuthenticationService;
import com.github.steveice10.mc.auth.service.MojangAuthenticationService;
import com.github.steveice10.mc.auth.service.MsaAuthenticationService;
import com.github.steveice10.mc.protocol.MinecraftConstants;
import com.github.steveice10.mc.protocol.MinecraftProtocol;
import com.github.steveice10.mc.protocol.data.SubProtocol;
import com.github.steveice10.mc.protocol.data.game.entity.metadata.Pose;
import com.github.steveice10.mc.protocol.data.game.entity.player.GameMode;
import com.github.steveice10.mc.protocol.data.game.recipe.Recipe;
import com.github.steveice10.mc.protocol.data.game.statistic.Statistic;
import com.github.steveice10.mc.protocol.packet.handshake.client.HandshakePacket;
import com.github.steveice10.mc.protocol.packet.ingame.client.player.ClientPlayerPositionPacket;
import com.github.steveice10.mc.protocol.packet.ingame.client.player.ClientPlayerPositionRotationPacket;
import com.github.steveice10.mc.protocol.packet.ingame.client.world.ClientTeleportConfirmPacket;
import com.github.steveice10.mc.protocol.packet.login.client.LoginPluginResponsePacket;
import com.github.steveice10.mc.protocol.packet.login.server.LoginSuccessPacket;
import com.github.steveice10.packetlib.BuiltinFlags;
import com.github.steveice10.packetlib.Client;
import com.github.steveice10.packetlib.event.session.*;
import com.github.steveice10.packetlib.packet.Packet;
import com.github.steveice10.packetlib.tcp.TcpSessionFactory;
import com.nukkitx.math.GenericMath;
import com.nukkitx.math.vector.*;
import com.nukkitx.protocol.bedrock.BedrockPacket;
import com.nukkitx.protocol.bedrock.BedrockServerSession;
import com.nukkitx.protocol.bedrock.data.*;
import com.nukkitx.protocol.bedrock.data.command.CommandPermission;
import com.nukkitx.protocol.bedrock.data.entity.EntityData;
import com.nukkitx.protocol.bedrock.data.entity.EntityFlag;
import com.nukkitx.protocol.bedrock.packet.*;
import com.nukkitx.protocol.bedrock.v431.Bedrock_v431;
import it.unimi.dsi.fastutil.ints.Int2ObjectMap;
import it.unimi.dsi.fastutil.ints.Int2ObjectOpenHashMap;
import it.unimi.dsi.fastutil.ints.IntList;
import it.unimi.dsi.fastutil.longs.Long2ObjectMap;
import it.unimi.dsi.fastutil.longs.Long2ObjectMaps;
import it.unimi.dsi.fastutil.longs.Long2ObjectOpenHashMap;
import it.unimi.dsi.fastutil.objects.Object2LongMap;
import it.unimi.dsi.fastutil.objects.Object2LongOpenHashMap;
import it.unimi.dsi.fastutil.objects.ObjectIterator;
import it.unimi.dsi.fastutil.objects.ObjectOpenHashSet;
import lombok.AccessLevel;
import lombok.Getter;
import lombok.NonNull;
import lombok.Setter;
import org.geysermc.connector.GeyserConnector;
import org.geysermc.connector.command.CommandSender;
import org.geysermc.connector.common.AuthType;
import org.geysermc.connector.entity.Entity;
import org.geysermc.connector.entity.Tickable;
import org.geysermc.connector.entity.attribute.Attribute;
import org.geysermc.connector.entity.attribute.AttributeType;
import org.geysermc.connector.entity.player.SessionPlayerEntity;
import org.geysermc.connector.entity.player.SkullPlayerEntity;
import org.geysermc.connector.inventory.Inventory;
import org.geysermc.connector.inventory.PlayerInventory;
import org.geysermc.connector.network.session.auth.AuthData;
import org.geysermc.connector.network.session.auth.BedrockClientData;
import org.geysermc.connector.network.session.cache.*;
import org.geysermc.connector.network.translators.BiomeTranslator;
import org.geysermc.connector.network.translators.EntityIdentifierRegistry;
import org.geysermc.connector.network.translators.PacketTranslatorRegistry;
import org.geysermc.connector.network.translators.chat.MessageTranslator;
import org.geysermc.connector.network.translators.collision.CollisionManager;
import org.geysermc.connector.network.translators.inventory.InventoryTranslator;
import org.geysermc.connector.network.translators.item.ItemRegistry;
import org.geysermc.connector.network.translators.world.block.BlockTranslator;
import org.geysermc.connector.skin.FloodgateSkinUploader;
import org.geysermc.connector.skin.SkinManager;
import org.geysermc.connector.utils.*;
import org.geysermc.cumulus.Form;
import org.geysermc.cumulus.util.FormBuilder;
import org.geysermc.floodgate.crypto.FloodgateCipher;
import org.geysermc.floodgate.util.BedrockData;

import java.net.InetAddress;
import java.net.InetSocketAddress;
import java.nio.charset.StandardCharsets;
import java.util.*;
import java.util.concurrent.*;
import java.util.concurrent.atomic.AtomicInteger;

@Getter
public class GeyserSession implements CommandSender {

    private final GeyserConnector connector;
    private final UpstreamSession upstream;
    private Client downstream;
    @Setter
    private AuthData authData;
    @Setter
    private BedrockClientData clientData;

    /* Setter for GeyserConnect */
    @Setter
    private String remoteAddress;
    @Setter
    private int remotePort;
    @Setter
    private AuthType remoteAuthType;
    /* Setter for GeyserConnect */

    @Deprecated
    @Setter
    private boolean microsoftAccount;

    private final SessionPlayerEntity playerEntity;

    private AdvancementsCache advancementsCache;
    private BookEditCache bookEditCache;
    private ChunkCache chunkCache;
    private EntityCache entityCache;
    private EntityEffectCache effectCache;
    private WorldCache worldCache;
    private FormCache formCache;
    private final Int2ObjectMap<TeleportCache> teleportMap = new Int2ObjectOpenHashMap<>();

    private final PlayerInventory playerInventory;
    @Setter
    private Inventory openInventory;
    @Setter
    private boolean closingInventory;

    @Setter
    private InventoryTranslator inventoryTranslator = InventoryTranslator.PLAYER_INVENTORY_TRANSLATOR;

    /**
     * Use {@link #getNextItemNetId()} instead for consistency
     */
    @Getter(AccessLevel.NONE)
    private final AtomicInteger itemNetId = new AtomicInteger(2);

    @Getter(AccessLevel.NONE)
    private final Object inventoryLock = new Object();
    @Getter(AccessLevel.NONE)
    private CompletableFuture<Void> inventoryFuture;

    @Setter
    private ScheduledFuture<?> craftingGridFuture;

    /**
     * Stores session collision
     */
    private final CollisionManager collisionManager;

    /**
     * Stores the block translations for this specific version.
     */
    @Setter
    private BlockTranslator blockTranslator;

    private final Map<Vector3i, SkullPlayerEntity> skullCache = new ConcurrentHashMap<>();
    private final Long2ObjectMap<ClientboundMapItemDataPacket> storedMaps = Long2ObjectMaps.synchronize(new Long2ObjectOpenHashMap<>());

    /**
     * A map of Vector3i positions to Java entity IDs.
     * Used for translating Bedrock block actions to Java entity actions.
     */
    private final Object2LongMap<Vector3i> itemFrameCache = new Object2LongOpenHashMap<>();

    /**
     * Stores a list of all lectern locations and their block entity tags.
     * See {@link org.geysermc.connector.network.translators.world.WorldManager#getLecternDataAt(GeyserSession, int, int, int, boolean)}
     * for more information.
     */
    private final Set<Vector3i> lecternCache = new ObjectOpenHashSet<>();

    @Setter
    private boolean droppingLecternBook;

    @Setter
    private Vector2i lastChunkPosition = null;
    private int renderDistance;

    private boolean loggedIn;
    private boolean loggingIn;

    @Setter
    private boolean spawned;
    private boolean closed;

    @Setter
    private GameMode gameMode = GameMode.SURVIVAL;

    /**
     * Keeps track of the world name for respawning.
     */
    @Setter
    private String worldName = null;

    private boolean sneaking;

    /**
     * Stores the Java pose that the server and/or Geyser believes the player currently has.
     */
    @Setter
    private Pose pose = Pose.STANDING;

    @Setter
    private boolean sprinting;

    /**
     * Not updated if cache chunks is enabled.
     */
    @Setter
    private boolean jumping;

    /**
     * Whether the player is swimming in water.
     * Used to update speed when crawling.
     */
    @Setter
    private boolean swimmingInWater;

    /**
     * Tracks the original speed attribute.
     *
     * We need to do this in order to emulate speeds when sneaking under 1.5-blocks-tall areas if the player isn't sneaking,
     * and when crawling.
     */
    @Setter
    private float originalSpeedAttribute;

    /**
     * The dimension of the player.
     * As all entities are in the same world, this can be safely applied to all other entities.
     */
    @Setter
    private String dimension = DimensionUtils.OVERWORLD;

    @Setter
    private int breakingBlock;

    @Setter
    private Vector3i lastBlockPlacePosition;

    @Setter
    private String lastBlockPlacedId;

    @Setter
    private boolean interacting;

    /**
     * Stores the last position of the block the player interacted with. This can either be a block that the client
     * placed or an existing block the player interacted with (for example, a chest). <br>
     * Initialized as (0, 0, 0) so it is always not-null.
     */
    @Setter
    private Vector3i lastInteractionBlockPosition = Vector3i.ZERO;

    /**
     * Stores the position of the player the last time they interacted.
     * Used to verify that the player did not move since their last interaction. <br>
     * Initialized as (0, 0, 0) so it is always not-null.
     */
    @Setter
    private Vector3f lastInteractionPlayerPosition = Vector3f.ZERO;

    @Setter
    private Entity ridingVehicleEntity;

    /**
     * The entity that the client is currently looking at.
     */
    @Setter
    private Entity mouseoverEntity;

    @Setter
    private Int2ObjectMap<Recipe> craftingRecipes;
    private final Set<String> unlockedRecipes;
    private final AtomicInteger lastRecipeNetId;

    /**
     * Saves a list of all stonecutter recipes, for use in a stonecutter inventory.
     * The key is the Java ID of the item; the values are all the possible outputs' Java IDs sorted by their string identifier
     */
    @Setter
    private Int2ObjectMap<IntList> stonecutterRecipes;

    /**
     * The current attack speed of the player. Used for sending proper cooldown timings.
     * Setting a default fixes cooldowns not showing up on a fresh world.
     */
    @Setter
    private double attackSpeed = 4.0d;
    /**
     * The time of the last hit. Used to gauge how long the cooldown is taking.
     * This is a session variable in order to prevent more scheduled threads than necessary.
     */
    @Setter
    private long lastHitTime;

    /**
     * Saves if the client is steering left on a boat.
     */
    @Setter
    private boolean steeringLeft;
    /**
     * Saves if the client is steering right on a boat.
     */
    @Setter
    private boolean steeringRight;

    /**
     * Store the last time the player interacted. Used to fix a right-click spam bug.
     * See https://github.com/GeyserMC/Geyser/issues/503 for context.
     */
    @Setter
    private long lastInteractionTime;

    /**
     * Stores a future interaction to place a bucket. Will be cancelled if the client instead intended to
     * interact with a block.
     */
    @Setter
    private ScheduledFuture<?> bucketScheduledFuture;

    /**
     * Used to send a movement packet every three seconds if the player hasn't moved. Prevents timeouts when AFK in certain instances.
     */
    @Setter
    private long lastMovementTimestamp = System.currentTimeMillis();

    /**
     * Controls whether the daylight cycle gamerule has been sent to the client, so the sun/moon remain motionless.
     */
    private boolean daylightCycle = true;

    private boolean reducedDebugInfo = false;

    /**
     * The op permission level set by the server
     */
    @Setter
    private int opPermissionLevel = 0;

    /**
     * If the current player can fly
     */
    @Setter
    private boolean canFly = false;

    /**
     * If the current player is flying
     */
    private boolean flying = false;

    /**
     * If the current player is in noclip
     */
    @Setter
    private boolean noClip = false;

    /**
     * If the current player can not interact with the world
     */
    @Setter
    private boolean worldImmutable = false;

    /**
     * Caches current rain status.
     */
    @Setter
    private boolean raining = false;

    /**
     * Caches current thunder status.
     */
    @Setter
    private boolean thunder = false;

    /**
     * Stores the last text inputted into a sign.
     * <p>
     * Bedrock sends packets every time you update the sign, Java only wants the final packet.
     * Until we determine that the user has finished editing, we save the sign's current status.
     */
    @Setter
    private String lastSignMessage;

    /**
     * Stores a map of all statistics sent from the server.
     * The server only sends new statistics back to us, so in order to show all statistics we need to cache existing ones.
     */
    private final Map<Statistic, Integer> statistics = new HashMap<>();

    /**
     * Whether we're expecting statistics to be sent back to us.
     */
    @Setter
    private boolean waitingForStatistics = false;

    @Setter
    private List<UUID> selectedEmotes = new ArrayList<>();
    private final Set<UUID> emotes = new HashSet<>();

    /**
     * The thread that will run every 50 milliseconds - one Minecraft tick.
     */
    private ScheduledFuture<?> tickThread = null;

    private MinecraftProtocol protocol;

    public GeyserSession(GeyserConnector connector, BedrockServerSession bedrockServerSession) {
        this.connector = connector;
        this.upstream = new UpstreamSession(bedrockServerSession);

        this.advancementsCache = new AdvancementsCache(this);
        this.bookEditCache = new BookEditCache(this);
        this.chunkCache = new ChunkCache(this);
        this.entityCache = new EntityCache(this);
        this.effectCache = new EntityEffectCache();
        this.worldCache = new WorldCache(this);
        this.formCache = new FormCache(this);

        this.collisionManager = new CollisionManager(this);
        this.playerEntity = new SessionPlayerEntity(this);
<<<<<<< HEAD
=======
        collisionManager.updatePlayerBoundingBox(this.playerEntity.getPosition());
>>>>>>> 22c492fd

        this.playerInventory = new PlayerInventory();
        this.openInventory = null;
        this.inventoryFuture = CompletableFuture.completedFuture(null);
        this.craftingRecipes = new Int2ObjectOpenHashMap<>();
        this.unlockedRecipes = new ObjectOpenHashSet<>();
        this.lastRecipeNetId = new AtomicInteger(1);

        this.spawned = false;
        this.loggedIn = false;

        // Make a copy to prevent ConcurrentModificationException
        final List<GeyserSession> tmpPlayers = new ArrayList<>(connector.getPlayers());
        tmpPlayers.forEach(player -> this.emotes.addAll(player.getEmotes()));

        bedrockServerSession.addDisconnectHandler(disconnectReason -> {
            InetAddress address = bedrockServerSession.getRealAddress().getAddress();
            connector.getLogger().info(LanguageUtils.getLocaleStringLog("geyser.network.disconnect", address, disconnectReason));

            disconnect(disconnectReason.name());
            connector.removePlayer(this);
        });
    }

    /**
     * Send all necessary packets to load Bedrock into the server
     */
    public void connect() {
        startGame();
        this.remoteAddress = connector.getConfig().getRemote().getAddress();
        this.remotePort = connector.getConfig().getRemote().getPort();
        this.remoteAuthType = connector.getDefaultAuthType();

        // Set the hardcoded shield ID to the ID we just defined in StartGamePacket
        upstream.getSession().getHardcodedBlockingId().set(ItemRegistry.SHIELD.getBedrockId());

        if (ItemRegistry.FURNACE_MINECART_DATA != null) {
            ItemComponentPacket componentPacket = new ItemComponentPacket();
            componentPacket.getItems().add(ItemRegistry.FURNACE_MINECART_DATA);
            upstream.sendPacket(componentPacket);
        }

        ChunkUtils.sendEmptyChunks(this, playerEntity.getPosition().toInt(), 0, false);

        BiomeDefinitionListPacket biomeDefinitionListPacket = new BiomeDefinitionListPacket();
        biomeDefinitionListPacket.setDefinitions(BiomeTranslator.BIOMES);
        upstream.sendPacket(biomeDefinitionListPacket);

        AvailableEntityIdentifiersPacket entityPacket = new AvailableEntityIdentifiersPacket();
        entityPacket.setIdentifiers(EntityIdentifierRegistry.ENTITY_IDENTIFIERS);
        upstream.sendPacket(entityPacket);

        CreativeContentPacket creativePacket = new CreativeContentPacket();
        if (upstream.getSession().getPacketCodec().getProtocolVersion() < Bedrock_v431.V431_CODEC.getProtocolVersion()) {
            creativePacket.setContents(ItemRegistry.getPre1_16_220CreativeContents());
        } else {
            // No additional work required
            creativePacket.setContents(ItemRegistry.CREATIVE_ITEMS);
        }
        upstream.sendPacket(creativePacket);

        PlayStatusPacket playStatusPacket = new PlayStatusPacket();
        playStatusPacket.setStatus(PlayStatusPacket.Status.PLAYER_SPAWN);
        upstream.sendPacket(playStatusPacket);

        UpdateAttributesPacket attributesPacket = new UpdateAttributesPacket();
        attributesPacket.setRuntimeEntityId(getPlayerEntity().getGeyserId());
        // Default move speed
        // Bedrock clients move very fast by default until they get an attribute packet correcting the speed
        attributesPacket.setAttributes(Collections.singletonList(
                new AttributeData("minecraft:movement", 0.0f, 1024f, 0.1f, 0.1f)));
        upstream.sendPacket(attributesPacket);

        GameRulesChangedPacket gamerulePacket = new GameRulesChangedPacket();
        // Only allow the server to send health information
        // Setting this to false allows natural regeneration to work false but doesn't break it being true
        gamerulePacket.getGameRules().add(new GameRuleData<>("naturalregeneration", false));
        // Don't let the client modify the inventory on death
        // Setting this to true allows keep inventory to work if enabled but doesn't break functionality being false
        gamerulePacket.getGameRules().add(new GameRuleData<>("keepinventory", true));
        // Ensure client doesn't try and do anything funky; the server handles this for us
        gamerulePacket.getGameRules().add(new GameRuleData<>("spawnradius", 0));
        upstream.sendPacket(gamerulePacket);
    }

    public void login() {
        if (this.remoteAuthType != AuthType.ONLINE) {
            if (this.remoteAuthType == AuthType.OFFLINE) {
                connector.getLogger().info(LanguageUtils.getLocaleStringLog("geyser.auth.login.offline"));
            } else {
                connector.getLogger().info(LanguageUtils.getLocaleStringLog("geyser.auth.login.floodgate"));
            }
            authenticate(authData.getName());
        }
    }

    public void authenticate(String username) {
        authenticate(username, "");
    }

    public void authenticate(String username, String password) {
        if (loggedIn) {
            connector.getLogger().severe(LanguageUtils.getLocaleStringLog("geyser.auth.already_loggedin", username));
            return;
        }

        loggingIn = true;
        // new thread so clients don't timeout
        new Thread(() -> {
            try {
                if (password != null && !password.isEmpty()) {
                    AuthenticationService authenticationService;
                    if (microsoftAccount) {
                        authenticationService = new MsaAuthenticationService(GeyserConnector.OAUTH_CLIENT_ID);
                    } else {
                        authenticationService = new MojangAuthenticationService();
                    }
                    authenticationService.setUsername(username);
                    authenticationService.setPassword(password);
                    authenticationService.login();

                    protocol = new MinecraftProtocol(authenticationService);
                } else {
                    protocol = new MinecraftProtocol(username);
                }

                connectDownstream();
            } catch (InvalidCredentialsException | IllegalArgumentException e) {
                connector.getLogger().info(LanguageUtils.getLocaleStringLog("geyser.auth.login.invalid", username));
                disconnect(LanguageUtils.getPlayerLocaleString("geyser.auth.login.invalid.kick", getClientData().getLanguageCode()));
            } catch (RequestException ex) {
                ex.printStackTrace();
            }
        }).start();
    }

    /**
     * Present a form window to the user asking to log in with another web browser
     */
    public void authenticateWithMicrosoftCode() {
        if (loggedIn) {
            connector.getLogger().severe(LanguageUtils.getLocaleStringLog("geyser.auth.already_loggedin", getAuthData().getName()));
            return;
        }

        loggingIn = true;
        // new thread so clients don't timeout
        new Thread(() -> {
            try {
                MsaAuthenticationService msaAuthenticationService = new MsaAuthenticationService(GeyserConnector.OAUTH_CLIENT_ID);

                MsaAuthenticationService.MsCodeResponse response = msaAuthenticationService.getAuthCode();
                LoginEncryptionUtils.buildAndShowMicrosoftCodeWindow(this, response);

                // This just looks cool
                SetTimePacket packet = new SetTimePacket();
                packet.setTime(16000);
                sendUpstreamPacket(packet);

                // Wait for the code to validate
                attemptCodeAuthentication(msaAuthenticationService);
            } catch (InvalidCredentialsException | IllegalArgumentException e) {
                connector.getLogger().info(LanguageUtils.getLocaleStringLog("geyser.auth.login.invalid", getAuthData().getName()));
                disconnect(LanguageUtils.getPlayerLocaleString("geyser.auth.login.invalid.kick", getClientData().getLanguageCode()));
            } catch (RequestException ex) {
                ex.printStackTrace();
            }
        }).start();
    }

    /**
     * Poll every second to see if the user has successfully signed in
     */
    private void attemptCodeAuthentication(MsaAuthenticationService msaAuthenticationService) {
        if (loggedIn || closed) {
            return;
        }
        try {
            msaAuthenticationService.login();
            protocol = new MinecraftProtocol(msaAuthenticationService);

            connectDownstream();
        } catch (RequestException e) {
            if (!(e instanceof AuthPendingException)) {
                e.printStackTrace();
            } else {
                // Wait one second before trying again
                connector.getGeneralThreadPool().schedule(() -> attemptCodeAuthentication(msaAuthenticationService), 1, TimeUnit.SECONDS);
            }
        }
    }

    /**
     * After getting whatever credentials needed, we attempt to join the Java server.
     */
    private void connectDownstream() {
        boolean floodgate = this.remoteAuthType == AuthType.FLOODGATE;

        // Start ticking
        tickThread = connector.getGeneralThreadPool().scheduleAtFixedRate(this::tick, 50, 50, TimeUnit.MILLISECONDS);

        downstream = new Client(this.remoteAddress, this.remotePort, protocol, new TcpSessionFactory());
        disableSrvResolving();
        if (connector.getConfig().getRemote().isUseProxyProtocol()) {
            downstream.getSession().setFlag(BuiltinFlags.ENABLE_CLIENT_PROXY_PROTOCOL, true);
            downstream.getSession().setFlag(BuiltinFlags.CLIENT_PROXIED_ADDRESS, upstream.getAddress());
        }
        if (connector.getConfig().isForwardPlayerPing()) {
            // Let Geyser handle sending the keep alive
            downstream.getSession().setFlag(MinecraftConstants.AUTOMATIC_KEEP_ALIVE_MANAGEMENT, false);
        }
        downstream.getSession().addListener(new SessionAdapter() {
            @Override
            public void packetSending(PacketSendingEvent event) {
                //todo move this somewhere else
                if (event.getPacket() instanceof HandshakePacket && floodgate) {
                    byte[] encryptedData;

                    try {
                        FloodgateSkinUploader skinUploader = connector.getSkinUploader();
                        FloodgateCipher cipher = connector.getCipher();

                        encryptedData = cipher.encryptFromString(BedrockData.of(
                                clientData.getGameVersion(),
                                authData.getName(),
                                authData.getXboxUUID(),
                                clientData.getDeviceOs().ordinal(),
                                clientData.getLanguageCode(),
                                clientData.getUiProfile().ordinal(),
                                clientData.getCurrentInputMode().ordinal(),
                                upstream.getAddress().getAddress().getHostAddress(),
                                skinUploader.getId(),
                                skinUploader.getVerifyCode()
                        ).toString());
                    } catch (Exception e) {
                        connector.getLogger().error(LanguageUtils.getLocaleStringLog("geyser.auth.floodgate.encrypt_fail"), e);
                        disconnect(LanguageUtils.getPlayerLocaleString("geyser.auth.floodgate.encryption_fail", getClientData().getLanguageCode()));
                        return;
                    }

                    String finalDataString = new String(encryptedData, StandardCharsets.UTF_8);

                    HandshakePacket handshakePacket = event.getPacket();
                    event.setPacket(new HandshakePacket(
                            handshakePacket.getProtocolVersion(),
                            handshakePacket.getHostname() + '\0' + finalDataString,
                            handshakePacket.getPort(),
                            handshakePacket.getIntent()
                    ));
                }
            }

            @Override
            public void connected(ConnectedEvent event) {
                loggingIn = false;
                loggedIn = true;
                if (protocol.getProfile() == null) {
                    // Java account is offline
                    disconnect(LanguageUtils.getPlayerLocaleString("geyser.network.remote.invalid_account", clientData.getLanguageCode()));
                    return;
                }
                connector.getLogger().info(LanguageUtils.getLocaleStringLog("geyser.network.remote.connect", authData.getName(), protocol.getProfile().getName(), remoteAddress));
                UUID uuid = protocol.getProfile().getId();
                if (uuid == null) {
                    // Set what our UUID *probably* is going to be
                    if (remoteAuthType == AuthType.FLOODGATE) {
                        uuid = new UUID(0, Long.parseLong(authData.getXboxUUID()));
                    } else {
                        uuid = UUID.nameUUIDFromBytes(("OfflinePlayer:" + protocol.getProfile().getName()).getBytes(StandardCharsets.UTF_8));
                    }
                }
                playerEntity.setUuid(uuid);
                playerEntity.setUsername(protocol.getProfile().getName());

                String locale = clientData.getLanguageCode();

                // Let the user know there locale may take some time to download
                // as it has to be extracted from a JAR
                if (locale.equalsIgnoreCase("en_us") && !LocaleUtils.LOCALE_MAPPINGS.containsKey("en_us")) {
                    // This should probably be left hardcoded as it will only show for en_us clients
                    sendMessage("Loading your locale (en_us); if this isn't already downloaded, this may take some time");
                }

                // Download and load the language for the player
                LocaleUtils.downloadAndLoadLocale(locale);
            }

            @Override
            public void disconnected(DisconnectedEvent event) {
                loggingIn = false;
                loggedIn = false;
                connector.getLogger().info(LanguageUtils.getLocaleStringLog("geyser.network.remote.disconnect", authData.getName(), remoteAddress, event.getReason()));
                if (event.getCause() != null) {
                    event.getCause().printStackTrace();
                }

                upstream.disconnect(MessageTranslator.convertMessageLenient(event.getReason()));
            }

            @Override
            public void packetReceived(PacketReceivedEvent event) {
                if (!closed) {
                    // Required, or else Floodgate players break with Bukkit chunk caching
                    if (event.getPacket() instanceof LoginSuccessPacket) {
                        GameProfile profile = ((LoginSuccessPacket) event.getPacket()).getProfile();
                        playerEntity.setUsername(profile.getName());
                        playerEntity.setUuid(profile.getId());

                        // Check if they are not using a linked account
                        if (remoteAuthType == AuthType.OFFLINE || playerEntity.getUuid().getMostSignificantBits() == 0) {
                            SkinManager.handleBedrockSkin(playerEntity, clientData);
                        }

                        // We'll send the skin upload a bit after the handshake packet (aka this packet),
                        // because otherwise the global server returns the data too fast.
                        getAuthData().upload(connector);
                    }

                    PacketTranslatorRegistry.JAVA_TRANSLATOR.translate(event.getPacket().getClass(), event.getPacket(), GeyserSession.this);
                }
            }

            @Override
            public void packetError(PacketErrorEvent event) {
                connector.getLogger().warning(LanguageUtils.getLocaleStringLog("geyser.network.downstream_error", event.getCause().getMessage()));
                if (connector.getConfig().isDebugMode())
                    event.getCause().printStackTrace();
                event.setSuppress(true);
            }
        });

        if (!daylightCycle) {
            setDaylightCycle(true);
        }
        downstream.getSession().connect();
        connector.addPlayer(this);
    }

    public void disconnect(String reason) {
        if (!closed) {
            loggedIn = false;
            if (downstream != null && downstream.getSession() != null) {
                downstream.getSession().disconnect(reason);
            }
            if (upstream != null && !upstream.isClosed()) {
                connector.getPlayers().remove(this);
                upstream.disconnect(reason);
            }
        }

        if (tickThread != null) {
            tickThread.cancel(true);
        }

        this.advancementsCache = null;
        this.bookEditCache = null;
        this.chunkCache = null;
        this.entityCache = null;
        this.effectCache = null;
        this.worldCache = null;
        this.formCache = null;

        closed = true;
    }

    public void close() {
        disconnect(LanguageUtils.getPlayerLocaleString("geyser.network.close", getClientData().getLanguageCode()));
    }

    /**
     * Called every 50 milliseconds - one Minecraft tick.
     */
    public void tick() {
        // Check to see if the player's position needs updating - a position update should be sent once every 3 seconds
        if (spawned && (System.currentTimeMillis() - lastMovementTimestamp) > 3000) {
            // Recalculate in case something else changed position
            Vector3d position = collisionManager.adjustBedrockPosition(playerEntity.getPosition(), playerEntity.isOnGround());
            // A null return value cancels the packet
            if (position != null) {
                ClientPlayerPositionPacket packet = new ClientPlayerPositionPacket(playerEntity.isOnGround(),
                        position.getX(), position.getY(), position.getZ());
                sendDownstreamPacket(packet);
            }
            lastMovementTimestamp = System.currentTimeMillis();
        }

        for (Tickable entity : entityCache.getTickableEntities()) {
            entity.tick(this);
        }
    }

    public void setAuthenticationData(AuthData authData) {
        this.authData = authData;
    }

    public void setSneaking(boolean sneaking) {
        this.sneaking = sneaking;

        // Update pose and bounding box on our end
        if (!sneaking && adjustSpeed()) {
            // Update attributes since we're still "sneaking" under a 1.5-block-tall area
            playerEntity.updateBedrockAttributes(this);
            // the server *should* update our pose once it has returned to normal
        } else {
            if (!flying) {
                // The pose and bounding box should not be updated if the player is flying
                setSneakingPose(sneaking);
            }
            collisionManager.updateScaffoldingFlags(false);
        }

        playerEntity.updateBedrockMetadata(this);

        if (mouseoverEntity != null) {
            // Horses, etc can change their property depending on if you're sneaking
            InteractiveTagManager.updateTag(this, mouseoverEntity);
        }
    }

    private void setSneakingPose(boolean sneaking) {
        this.pose = sneaking ? Pose.SNEAKING : Pose.STANDING;
        playerEntity.getMetadata().put(EntityData.BOUNDING_BOX_HEIGHT, sneaking ? 1.5f : playerEntity.getEntityType().getHeight());
        playerEntity.getMetadata().getFlags().setFlag(EntityFlag.SNEAKING, sneaking);

        collisionManager.updatePlayerBoundingBox();
    }

    public void setSwimming(boolean swimming) {
        this.pose = swimming ? Pose.SWIMMING : Pose.STANDING;
        playerEntity.getMetadata().put(EntityData.BOUNDING_BOX_HEIGHT, swimming ? 0.6f : playerEntity.getEntityType().getHeight());
        playerEntity.getMetadata().getFlags().setFlag(EntityFlag.SWIMMING, swimming);
        playerEntity.updateBedrockMetadata(this);
    }

    public void setFlying(boolean flying) {
        this.flying = flying;

        if (sneaking) {
            // update bounding box as it is not reduced when flying
            setSneakingPose(!flying);
            playerEntity.updateBedrockMetadata(this);
        }
    }

    /**
     * Adjusts speed if the player is crawling.
     *
     * @return true if attributes should be updated.
     */
    public boolean adjustSpeed() {
        Attribute currentPlayerSpeed = playerEntity.getAttributes().get(AttributeType.MOVEMENT_SPEED);
        if (currentPlayerSpeed != null) {
            if ((pose.equals(Pose.SNEAKING) && !sneaking && collisionManager.isUnderSlab()) ||
                    (!swimmingInWater && playerEntity.getMetadata().getFlags().getFlag(EntityFlag.SWIMMING) && !collisionManager.isPlayerInWater())) {
                // Either of those conditions means that Bedrock goes zoom when they shouldn't be
                currentPlayerSpeed.setValue(originalSpeedAttribute / 3.32f);
                return true;
            } else if (originalSpeedAttribute != currentPlayerSpeed.getValue()) {
                // Speed has reset to normal
                currentPlayerSpeed.setValue(originalSpeedAttribute);
                return true;
            }
        }
        return false;
    }

    /**
     * Will be overwritten for GeyserConnect.
     */
    protected void disableSrvResolving() {
        this.downstream.getSession().setFlag(BuiltinFlags.ATTEMPT_SRV_RESOLVE, false);
    }

    @Override
    public String getName() {
        return authData.getName();
    }

    @Override
    public void sendMessage(String message) {
        TextPacket textPacket = new TextPacket();
        textPacket.setPlatformChatId("");
        textPacket.setSourceName("");
        textPacket.setXuid("");
        textPacket.setType(TextPacket.Type.CHAT);
        textPacket.setNeedsTranslation(false);
        textPacket.setMessage(message);

        upstream.sendPacket(textPacket);
    }

    @Override
    public boolean isConsole() {
        return false;
    }

     @Override
     public String getLocale() {
        return clientData.getLanguageCode();
     }

    public void setRenderDistance(int renderDistance) {
        renderDistance = GenericMath.ceil(++renderDistance * MathUtils.SQRT_OF_TWO); //square to circle
        this.renderDistance = renderDistance;

        ChunkRadiusUpdatedPacket chunkRadiusUpdatedPacket = new ChunkRadiusUpdatedPacket();
        chunkRadiusUpdatedPacket.setRadius(renderDistance);
        upstream.sendPacket(chunkRadiusUpdatedPacket);
    }

    public InetSocketAddress getSocketAddress() {
        return this.upstream.getAddress();
    }

    public void sendForm(Form form) {
        formCache.showForm(form);
    }

    public void sendForm(FormBuilder<?, ?> formBuilder) {
        formCache.showForm(formBuilder.build());
    }

    private void startGame() {
        StartGamePacket startGamePacket = new StartGamePacket();
        startGamePacket.setUniqueEntityId(playerEntity.getGeyserId());
        startGamePacket.setRuntimeEntityId(playerEntity.getGeyserId());
        startGamePacket.setPlayerGameType(GameType.SURVIVAL);
        startGamePacket.setPlayerPosition(Vector3f.from(0, 69, 0));
        startGamePacket.setRotation(Vector2f.from(1, 1));

        startGamePacket.setSeed(-1);
        startGamePacket.setDimensionId(DimensionUtils.javaToBedrock(dimension));
        startGamePacket.setGeneratorId(1);
        startGamePacket.setLevelGameType(GameType.SURVIVAL);
        startGamePacket.setDifficulty(1);
        startGamePacket.setDefaultSpawn(Vector3i.ZERO);
        startGamePacket.setAchievementsDisabled(!connector.getConfig().isXboxAchievementsEnabled());
        startGamePacket.setCurrentTick(-1);
        startGamePacket.setEduEditionOffers(0);
        startGamePacket.setEduFeaturesEnabled(false);
        startGamePacket.setRainLevel(0);
        startGamePacket.setLightningLevel(0);
        startGamePacket.setMultiplayerGame(true);
        startGamePacket.setBroadcastingToLan(true);
        startGamePacket.getGamerules().add(new GameRuleData<>("showcoordinates", connector.getConfig().isShowCoordinates()));
        startGamePacket.setPlatformBroadcastMode(GamePublishSetting.PUBLIC);
        startGamePacket.setXblBroadcastMode(GamePublishSetting.PUBLIC);
        startGamePacket.setCommandsEnabled(!connector.getConfig().isXboxAchievementsEnabled());
        startGamePacket.setTexturePacksRequired(false);
        startGamePacket.setBonusChestEnabled(false);
        startGamePacket.setStartingWithMap(false);
        startGamePacket.setTrustingPlayers(true);
        startGamePacket.setDefaultPlayerPermission(PlayerPermission.MEMBER);
        startGamePacket.setServerChunkTickRange(4);
        startGamePacket.setBehaviorPackLocked(false);
        startGamePacket.setResourcePackLocked(false);
        startGamePacket.setFromLockedWorldTemplate(false);
        startGamePacket.setUsingMsaGamertagsOnly(false);
        startGamePacket.setFromWorldTemplate(false);
        startGamePacket.setWorldTemplateOptionLocked(false);

        String serverName = connector.getConfig().getBedrock().getServerName();
        startGamePacket.setLevelId(serverName);
        startGamePacket.setLevelName(serverName);

        startGamePacket.setPremiumWorldTemplateId("00000000-0000-0000-0000-000000000000");
        // startGamePacket.setCurrentTick(0);
        startGamePacket.setEnchantmentSeed(0);
        startGamePacket.setMultiplayerCorrelationId("");
        startGamePacket.setItemEntries(ItemRegistry.ITEMS);
        startGamePacket.setVanillaVersion("*");
        startGamePacket.setInventoriesServerAuthoritative(true);
        startGamePacket.setAuthoritativeMovementMode(AuthoritativeMovementMode.CLIENT); // can be removed once 1.16.200 support is dropped

        SyncedPlayerMovementSettings settings = new SyncedPlayerMovementSettings();
        settings.setMovementMode(AuthoritativeMovementMode.CLIENT);
        settings.setRewindHistorySize(0);
        settings.setServerAuthoritativeBlockBreaking(false);
        startGamePacket.setPlayerMovementSettings(settings);

        upstream.sendPacket(startGamePacket);
    }

    /**
     * Adds a new inventory task.
     * Inventory tasks are executed one at a time, in order.
     *
     * @param task the task to run
     */
    public void addInventoryTask(Runnable task) {
        synchronized (inventoryLock) {
            inventoryFuture = inventoryFuture.thenRun(task).exceptionally(throwable -> {
                GeyserConnector.getInstance().getLogger().error("Error processing inventory task", throwable.getCause());
                return null;
            });
        }
    }

    /**
     * Adds a new inventory task with a delay.
     * The delay is achieved by scheduling with the Geyser general thread pool.
     * Inventory tasks are executed one at a time, in order.
     *
     * @param task the delayed task to run
     * @param delayMillis delay in milliseconds
     */
    public void addInventoryTask(Runnable task, long delayMillis) {
        synchronized (inventoryLock) {
            Executor delayedExecutor = command -> GeyserConnector.getInstance().getGeneralThreadPool().schedule(command, delayMillis, TimeUnit.MILLISECONDS);
            inventoryFuture = inventoryFuture.thenRunAsync(task, delayedExecutor).exceptionally(throwable -> {
                GeyserConnector.getInstance().getLogger().error("Error processing inventory task", throwable.getCause());
                return null;
            });
        }
    }

    /**
     * @return the next Bedrock item network ID to use for a new item
     */
    public int getNextItemNetId() {
        return itemNetId.getAndIncrement();
    }

    public void addTeleport(TeleportCache teleportCache) {
        teleportMap.put(teleportCache.getTeleportConfirmId(), teleportCache);

        ObjectIterator<Int2ObjectMap.Entry<TeleportCache>> it = teleportMap.int2ObjectEntrySet().iterator();

        // Remove any teleports with a higher number - maybe this is a world change that reset the ID to 0?
        while (it.hasNext()) {
            Int2ObjectMap.Entry<TeleportCache> entry = it.next();
            int nextID = entry.getValue().getTeleportConfirmId();
            if (nextID > teleportCache.getTeleportConfirmId()) {
                it.remove();
            }
        }
    }

    public boolean confirmTeleport(Vector3d position) {
        if (teleportMap.size() == 0) {
            return true;
        }
        int teleportID = -1;

        for (Int2ObjectMap.Entry<TeleportCache> entry : teleportMap.int2ObjectEntrySet()) {
            if (entry.getValue().canConfirm(position)) {
                if (entry.getValue().getTeleportConfirmId() > teleportID) {
                    teleportID = entry.getValue().getTeleportConfirmId();
                }
            }
        }

        ObjectIterator<Int2ObjectMap.Entry<TeleportCache>> it = teleportMap.int2ObjectEntrySet().iterator();

        if (teleportID != -1) {
            // Confirm the current teleport and any earlier ones
            while (it.hasNext()) {
                TeleportCache entry = it.next().getValue();
                int nextID = entry.getTeleportConfirmId();
                if (nextID <= teleportID) {
                    ClientTeleportConfirmPacket teleportConfirmPacket = new ClientTeleportConfirmPacket(nextID);
                    sendDownstreamPacket(teleportConfirmPacket);
                    // Servers (especially ones like Hypixel) expect exact coordinates given back to them.
                    ClientPlayerPositionRotationPacket positionPacket = new ClientPlayerPositionRotationPacket(playerEntity.isOnGround(),
                            entry.getX(), entry.getY(), entry.getZ(), entry.getYaw(), entry.getPitch());
                    sendDownstreamPacket(positionPacket);
                    it.remove();
                    connector.getLogger().debug("Confirmed teleport " + nextID);
                }
            }
        }

        if (teleportMap.size() > 0) {
            int resendID = -1;
            for (Int2ObjectMap.Entry<TeleportCache> entry : teleportMap.int2ObjectEntrySet()) {
                TeleportCache teleport = entry.getValue();
                teleport.incrementUnconfirmedFor();
                if (teleport.shouldResend()) {
                    if (teleport.getTeleportConfirmId() >= resendID) {
                        resendID = teleport.getTeleportConfirmId();
                    }
                }
            }

            if (resendID != -1) {
                connector.getLogger().debug("Resending teleport " + resendID);
                TeleportCache teleport = teleportMap.get(resendID);
                getPlayerEntity().moveAbsolute(this, Vector3f.from(teleport.getX(), teleport.getY(), teleport.getZ()),
                        teleport.getYaw(), teleport.getPitch(), playerEntity.isOnGround(), true);
            }
        }

        return true;
    }

    /**
     * Queue a packet to be sent to player.
     *
     * @param packet the bedrock packet from the NukkitX protocol lib
     */
    public void sendUpstreamPacket(BedrockPacket packet) {
        if (upstream != null) {
            upstream.sendPacket(packet);
        } else {
            connector.getLogger().debug("Tried to send upstream packet " + packet.getClass().getSimpleName() + " but the session was null");
        }
    }

    /**
     * Send a packet immediately to the player.
     *
     * @param packet the bedrock packet from the NukkitX protocol lib
     */
    public void sendUpstreamPacketImmediately(BedrockPacket packet) {
        if (upstream != null) {
            upstream.sendPacketImmediately(packet);
        } else {
            connector.getLogger().debug("Tried to send upstream packet " + packet.getClass().getSimpleName() + " immediately but the session was null");
        }
    }

    /**
     * Send a packet to the remote server.
     *
     * @param packet the java edition packet from MCProtocolLib
     */
    public void sendDownstreamPacket(Packet packet) {
        if (downstream != null && downstream.getSession() != null && (protocol.getSubProtocol().equals(SubProtocol.GAME) || packet.getClass() == LoginPluginResponsePacket.class)) {
            downstream.getSession().send(packet);
        } else {
            connector.getLogger().debug("Tried to send downstream packet " + packet.getClass().getSimpleName() + " before connected to the server");
        }
    }

    /**
     * Update the cached value for the reduced debug info gamerule.
     * This also toggles the coordinates display
     *
     * @param value The new value for reducedDebugInfo
     */
    public void setReducedDebugInfo(boolean value) {
        worldCache.setShowCoordinates(!value);
        reducedDebugInfo = value;
    }

    /**
     * Changes the daylight cycle gamerule on the client
     * This is used in the login screen along-side normal usage
     *
     * @param doCycle If the cycle should continue
     */
    public void setDaylightCycle(boolean doCycle) {
        sendGameRule("dodaylightcycle", doCycle);
        // Save the value so we don't have to constantly send a daylight cycle gamerule update
        this.daylightCycle = doCycle;
    }

    /**
     * Send a gamerule value to the client
     *
     * @param gameRule The gamerule to send
     * @param value    The value of the gamerule
     */
    public void sendGameRule(String gameRule, Object value) {
        GameRulesChangedPacket gameRulesChangedPacket = new GameRulesChangedPacket();
        gameRulesChangedPacket.getGameRules().add(new GameRuleData<>(gameRule, value));
        upstream.sendPacket(gameRulesChangedPacket);
    }

    /**
     * Checks if the given session's player has a permission
     *
     * @param permission The permission node to check
     * @return true if the player has the requested permission, false if not
     */
    public Boolean hasPermission(String permission) {
        return connector.getWorldManager().hasPermission(this, permission);
    }

    /**
     * Send an AdventureSettingsPacket to the client with the latest flags
     */
    public void sendAdventureSettings() {
        AdventureSettingsPacket adventureSettingsPacket = new AdventureSettingsPacket();
        adventureSettingsPacket.setUniqueEntityId(playerEntity.getGeyserId());
        // Set command permission if OP permission level is high enough
        // This allows mobile players access to a GUI for doing commands. The commands there do not change above OPERATOR
        // and all commands there are accessible with OP permission level 2
        adventureSettingsPacket.setCommandPermission(opPermissionLevel >= 2 ? CommandPermission.OPERATOR : CommandPermission.NORMAL);
        // Required to make command blocks destroyable
        adventureSettingsPacket.setPlayerPermission(opPermissionLevel >= 2 ? PlayerPermission.OPERATOR : PlayerPermission.MEMBER);

        // Update the noClip and worldImmutable values based on the current gamemode
        noClip = gameMode == GameMode.SPECTATOR;
        worldImmutable = gameMode == GameMode.ADVENTURE || gameMode == GameMode.SPECTATOR;

        Set<AdventureSetting> flags = adventureSettingsPacket.getSettings();
        if (canFly) {
            flags.add(AdventureSetting.MAY_FLY);
        }

        if (flying) {
            flags.add(AdventureSetting.FLYING);
        }

        if (worldImmutable) {
            flags.add(AdventureSetting.WORLD_IMMUTABLE);
        }

        if (noClip) {
            flags.add(AdventureSetting.NO_CLIP);
        }

        flags.add(AdventureSetting.AUTO_JUMP);

        sendUpstreamPacket(adventureSettingsPacket);
    }

    /**
     * Used for updating statistic values since we only get changes from the server
     *
     * @param statistics Updated statistics values
     */
    public void updateStatistics(@NonNull Map<Statistic, Integer> statistics) {
        this.statistics.putAll(statistics);
    }

    public void refreshEmotes(List<UUID> emotes) {
        this.selectedEmotes = emotes;
        this.emotes.addAll(emotes);
        for (GeyserSession player : connector.getPlayers()) {
            List<UUID> pieces = new ArrayList<>();
            for (UUID piece : emotes) {
                if (!player.getEmotes().contains(piece)) {
                    pieces.add(piece);
                }
                player.getEmotes().add(piece);
            }
            EmoteListPacket emoteList = new EmoteListPacket();
            emoteList.setRuntimeEntityId(player.getPlayerEntity().getGeyserId());
            emoteList.getPieceIds().addAll(pieces);
            player.sendUpstreamPacket(emoteList);
        }
    }
}<|MERGE_RESOLUTION|>--- conflicted
+++ resolved
@@ -446,10 +446,7 @@
 
         this.collisionManager = new CollisionManager(this);
         this.playerEntity = new SessionPlayerEntity(this);
-<<<<<<< HEAD
-=======
         collisionManager.updatePlayerBoundingBox(this.playerEntity.getPosition());
->>>>>>> 22c492fd
 
         this.playerInventory = new PlayerInventory();
         this.openInventory = null;
