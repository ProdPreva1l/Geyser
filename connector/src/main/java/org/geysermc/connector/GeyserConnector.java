--- conflicted
+++ resolved
@@ -63,11 +63,8 @@
 import javax.naming.directory.InitialDirContext;
 import java.net.InetAddress;
 import java.net.InetSocketAddress;
-<<<<<<< HEAD
 import java.net.UnknownHostException;
-=======
 import java.security.Key;
->>>>>>> 29977605
 import java.text.DecimalFormat;
 import java.util.ArrayList;
 import java.util.List;
@@ -82,7 +79,7 @@
     public static final ObjectMapper JSON_MAPPER = new ObjectMapper().disable(DeserializationFeature.FAIL_ON_IGNORED_PROPERTIES);
 
     public static final String NAME = "Geyser";
-    public static final String VERSION = "1.0.0 (git-master-35d8edd)"; // A fallback for running in IDEs
+    public static final String VERSION = "DEV"; // A fallback for running in IDEs
 
     private static final String IP_REGEX = "\\b\\d{1,3}\\.\\d{1,3}\\.\\d{1,3}\\.\\d{1,3}\\b";
 
