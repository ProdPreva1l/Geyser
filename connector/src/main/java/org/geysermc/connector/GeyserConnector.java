--- conflicted
+++ resolved
@@ -196,7 +196,6 @@
 
         defaultAuthType = AuthType.getByName(config.getRemote().getAuthType());
 
-<<<<<<< HEAD
         if (defaultAuthType == AuthType.FLOODGATE) {
             try {
                 Key key = new AesKeyProducer().produceFrom(config.getFloodgateKeyPath());
@@ -209,10 +208,7 @@
             }
         }
 
-        CooldownUtils.setShowCooldown(config.isShowCooldown());
-=======
         CooldownUtils.setShowCooldown(config.getShowCooldown());
->>>>>>> 86b2901f
         DimensionUtils.changeBedrockNetherId(config.isAboveBedrockNetherBuilding()); // Apply End dimension ID workaround to Nether
         SkullBlockEntityTranslator.ALLOW_CUSTOM_SKULLS = config.isAllowCustomSkulls();
 
