--- conflicted
+++ resolved
@@ -27,26 +27,14 @@
 
 import com.nukkitx.protocol.bedrock.BedrockPacketCodec;
 import com.nukkitx.protocol.bedrock.BedrockServer;
-<<<<<<< HEAD
 import com.nukkitx.protocol.bedrock.v389.Bedrock_v389;
 
 import lombok.Getter;
 
+import org.geysermc.common.AuthType;
 import org.geysermc.common.PlatformType;
 import org.geysermc.common.bootstrap.IGeyserBootstrap;
 import org.geysermc.common.logger.IGeyserLogger;
-=======
-import com.nukkitx.protocol.bedrock.v388.Bedrock_v388;
-import lombok.Getter;
-import org.fusesource.jansi.AnsiConsole;
-import org.geysermc.api.AuthType;
-import org.geysermc.api.Connector;
-import org.geysermc.api.Geyser;
-import org.geysermc.api.Player;
-import org.geysermc.api.command.CommandMap;
-import org.geysermc.api.logger.Logger;
-import org.geysermc.api.plugin.Plugin;
->>>>>>> 64b04330
 import org.geysermc.connector.command.GeyserCommandMap;
 import org.geysermc.connector.metrics.Metrics;
 import org.geysermc.connector.network.ConnectorServerEventHandler;
@@ -66,30 +54,19 @@
 import java.util.concurrent.TimeUnit;
 
 @Getter
-<<<<<<< HEAD
 public class GeyserConnector {
 
     public static final BedrockPacketCodec BEDROCK_PACKET_CODEC = Bedrock_v389.V389_CODEC;
 
-=======
-public class GeyserConnector implements Connector {
-    public static final BedrockPacketCodec BEDROCK_PACKET_CODEC = Bedrock_v388.V388_CODEC;
->>>>>>> 64b04330
     public static final String NAME = "Geyser";
     public static final String VERSION = "1.0-SNAPSHOT";
 
+    private final Map<Object, GeyserSession> players = new HashMap<>();
+
     private static GeyserConnector instance;
 
-<<<<<<< HEAD
     private RemoteServer remoteServer;
-=======
-    private final Map<Object, GeyserSession> players = new HashMap<>();
-
-    private RemoteJavaServer remoteServer;
     private AuthType authType;
-
-    private Logger logger;
->>>>>>> 64b04330
 
     private IGeyserLogger logger;
     private IGeyserConfiguration config;
@@ -129,17 +106,8 @@
         TranslatorsInit.start();
 
         commandMap = new GeyserCommandMap(this);
-<<<<<<< HEAD
         remoteServer = new RemoteServer(config.getRemote().getAddress(), config.getRemote().getPort());
-=======
-        remoteServer = new RemoteJavaServer(config.getRemote().getAddress(), config.getRemote().getPort());
         authType = AuthType.getByName(config.getRemote().getAuthType());
-
-        Geyser.setConnector(this);
-
-        pluginManager = new GeyserPluginManager(new GeyserPluginLoader(this));
-        pluginManager.getLoader().loadPlugins();
->>>>>>> 64b04330
 
         passthroughThread = new PingPassthroughThread(this);
         if (config.isPingPassthrough())
@@ -159,14 +127,9 @@
         if (config.getMetrics().isEnabled()) {
             metrics = new Metrics(this, "GeyserMC", config.getMetrics().getUniqueId(), false, java.util.logging.Logger.getLogger(""));
             metrics.addCustomChart(new Metrics.SingleLineChart("servers", () -> 1));
-<<<<<<< HEAD
             metrics.addCustomChart(new Metrics.SingleLineChart("players", players::size));
-            metrics.addCustomChart(new Metrics.SimplePie("authMode", config.getRemote()::getAuthType));
+            metrics.addCustomChart(new Metrics.SimplePie("authMode", authType.name()::toLowerCase));
             metrics.addCustomChart(new Metrics.SimplePie("platform", platformType::getPlatformName));
-=======
-            metrics.addCustomChart(new Metrics.SingleLineChart("players", Geyser::getPlayerCount));
-            metrics.addCustomChart(new Metrics.SimplePie("authMode", () -> getAuthType().name().toLowerCase()));
->>>>>>> 64b04330
         }
 
         double completeTime = (System.currentTimeMillis() - startupTime) / 1000D;
