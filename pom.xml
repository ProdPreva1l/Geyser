--- conflicted
+++ resolved
@@ -5,11 +5,7 @@
     <modelVersion>4.0.0</modelVersion>
     <groupId>org.geysermc</groupId>
     <artifactId>geyser-parent</artifactId>
-<<<<<<< HEAD
-    <version>2.0.1-cumulus-SNAPSHOT</version>
-=======
     <version>2.0.3-SNAPSHOT</version>
->>>>>>> d74b0e23
     <packaging>pom</packaging>
     <name>Geyser</name>
     <description>Allows for players from Minecraft Bedrock Edition to join Minecraft Java Edition servers.</description>
