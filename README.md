--- conflicted
+++ resolved
@@ -15,11 +15,7 @@
 Special thanks to the DragonProxy project for being a trailblazer in protocol translation and for all the team members who have joined us here!
 
 ## Supported Versions
-<<<<<<< HEAD
-Geyser is currently supporting Minecraft Bedrock 1.20.80 - 1.21.20 and Minecraft Java Server 1.21. For more info please see [here](https://geysermc.org/wiki/geyser/supported-versions/).
-=======
-Geyser is currently supporting Minecraft Bedrock 1.20.80 - 1.21.3 and Minecraft Java Server 1.21/1.21.1. For more info please see [here](https://geysermc.org/wiki/geyser/supported-versions/).
->>>>>>> ee0b34e4
+Geyser is currently supporting Minecraft Bedrock 1.20.80 - 1.21.20 and Minecraft Java Server 1.21/1.21.1. For more info please see [here](https://geysermc.org/wiki/geyser/supported-versions/).
 
 ## Setting Up
 Take a look [here](https://geysermc.org/wiki/geyser/setup/) for how to set up Geyser.
