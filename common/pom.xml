<?xml version="1.0" encoding="UTF-8"?>
<project xmlns="http://maven.apache.org/POM/4.0.0"
         xmlns:xsi="http://www.w3.org/2001/XMLSchema-instance"
         xsi:schemaLocation="http://maven.apache.org/POM/4.0.0 http://maven.apache.org/xsd/maven-4.0.0.xsd">
    <modelVersion>4.0.0</modelVersion>
    <parent>
        <groupId>org.geysermc</groupId>
        <artifactId>geyser-parent</artifactId>
<<<<<<< HEAD
        <version>2.0.1-cumulus-SNAPSHOT</version>
=======
        <version>2.0.3-SNAPSHOT</version>
>>>>>>> d74b0e23
    </parent>
    <artifactId>common</artifactId>

    <!-- Floodgate is still targeting Java 8 -->
    <properties>
        <maven.compiler.source>8</maven.compiler.source>
        <maven.compiler.target>8</maven.compiler.target>
    </properties>

    <dependencies>
        <dependency>
            <groupId>org.geysermc.cumulus</groupId>
            <artifactId>cumulus</artifactId>
            <version>1.1-SNAPSHOT</version>
        </dependency>
        <dependency>
            <groupId>com.google.code.gson</groupId>
            <artifactId>gson</artifactId>
            <version>2.8.9</version>
        </dependency>
    </dependencies>
</project><|MERGE_RESOLUTION|>--- conflicted
+++ resolved
@@ -6,11 +6,7 @@
     <parent>
         <groupId>org.geysermc</groupId>
         <artifactId>geyser-parent</artifactId>
-<<<<<<< HEAD
-        <version>2.0.1-cumulus-SNAPSHOT</version>
-=======
         <version>2.0.3-SNAPSHOT</version>
->>>>>>> d74b0e23
     </parent>
     <artifactId>common</artifactId>
 
@@ -24,7 +20,7 @@
         <dependency>
             <groupId>org.geysermc.cumulus</groupId>
             <artifactId>cumulus</artifactId>
-            <version>1.1-SNAPSHOT</version>
+            <version>1.0-SNAPSHOT</version>
         </dependency>
         <dependency>
             <groupId>com.google.code.gson</groupId>
