<?xml version="1.0" encoding="UTF-8"?>
<project xmlns="http://maven.apache.org/POM/4.0.0"
         xmlns:xsi="http://www.w3.org/2001/XMLSchema-instance"
         xsi:schemaLocation="http://maven.apache.org/POM/4.0.0 http://maven.apache.org/xsd/maven-4.0.0.xsd">
    <modelVersion>4.0.0</modelVersion>
    <parent>
        <groupId>org.geysermc</groupId>
        <artifactId>geyser-parent</artifactId>
        <version>1.0-SNAPSHOT</version>
    </parent>
    <artifactId>common</artifactId>
<<<<<<< HEAD
    <dependencies>
        <dependency>
            <groupId>org.projectlombok</groupId>
            <artifactId>lombok</artifactId>
            <version>1.18.4</version>
            <scope>provided</scope>
        </dependency>
        <dependency>
            <groupId>com.github.steveice10</groupId>
            <artifactId>opennbt</artifactId>
            <version>1.3-SNAPSHOT</version>
            <scope>compile</scope>
        </dependency>
        <dependency>
            <groupId>com.github.steveice10</groupId>
            <artifactId>packetlib</artifactId>
            <version>1.4-SNAPSHOT</version>
            <scope>compile</scope>
        </dependency>
        <dependency>
            <groupId>com.github.steveice10</groupId>
            <artifactId>mcauthlib</artifactId>
            <version>1.1-SNAPSHOT</version>
            <scope>compile</scope>
        </dependency>
        <dependency>
            <groupId>com.github.steveice10</groupId>
            <artifactId>mcprotocollib</artifactId>
            <version>1.14.4-SNAPSHOT</version>
            <scope>compile</scope>
            <exclusions>
                <exclusion>
                    <groupId>com.github.steveice10</groupId>
                    <artifactId>opennbt</artifactId>
                </exclusion>
                <exclusion>
                    <groupId>com.github.steveice10</groupId>
                    <artifactId>packetlib</artifactId>
                </exclusion>
                <exclusion>
                    <groupId>com.github.steveice10</groupId>
                    <artifactId>mcauthlib</artifactId>
                </exclusion>
            </exclusions>
        </dependency>
        <dependency>
            <groupId>com.auth0</groupId>
            <artifactId>java-jwt</artifactId>
            <version>3.3.0</version>
            <scope>compile</scope>
        </dependency>
    </dependencies>
=======
>>>>>>> 37443617
</project><|MERGE_RESOLUTION|>--- conflicted
+++ resolved
@@ -9,59 +9,4 @@
         <version>1.0-SNAPSHOT</version>
     </parent>
     <artifactId>common</artifactId>
-<<<<<<< HEAD
-    <dependencies>
-        <dependency>
-            <groupId>org.projectlombok</groupId>
-            <artifactId>lombok</artifactId>
-            <version>1.18.4</version>
-            <scope>provided</scope>
-        </dependency>
-        <dependency>
-            <groupId>com.github.steveice10</groupId>
-            <artifactId>opennbt</artifactId>
-            <version>1.3-SNAPSHOT</version>
-            <scope>compile</scope>
-        </dependency>
-        <dependency>
-            <groupId>com.github.steveice10</groupId>
-            <artifactId>packetlib</artifactId>
-            <version>1.4-SNAPSHOT</version>
-            <scope>compile</scope>
-        </dependency>
-        <dependency>
-            <groupId>com.github.steveice10</groupId>
-            <artifactId>mcauthlib</artifactId>
-            <version>1.1-SNAPSHOT</version>
-            <scope>compile</scope>
-        </dependency>
-        <dependency>
-            <groupId>com.github.steveice10</groupId>
-            <artifactId>mcprotocollib</artifactId>
-            <version>1.14.4-SNAPSHOT</version>
-            <scope>compile</scope>
-            <exclusions>
-                <exclusion>
-                    <groupId>com.github.steveice10</groupId>
-                    <artifactId>opennbt</artifactId>
-                </exclusion>
-                <exclusion>
-                    <groupId>com.github.steveice10</groupId>
-                    <artifactId>packetlib</artifactId>
-                </exclusion>
-                <exclusion>
-                    <groupId>com.github.steveice10</groupId>
-                    <artifactId>mcauthlib</artifactId>
-                </exclusion>
-            </exclusions>
-        </dependency>
-        <dependency>
-            <groupId>com.auth0</groupId>
-            <artifactId>java-jwt</artifactId>
-            <version>3.3.0</version>
-            <scope>compile</scope>
-        </dependency>
-    </dependencies>
-=======
->>>>>>> 37443617
 </project>