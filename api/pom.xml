--- conflicted
+++ resolved
@@ -6,11 +6,7 @@
     <parent>
         <groupId>org.geysermc</groupId>
         <artifactId>geyser-parent</artifactId>
-<<<<<<< HEAD
-        <version>2.0.1-cumulus-SNAPSHOT</version>
-=======
         <version>2.0.3-SNAPSHOT</version>
->>>>>>> d74b0e23
     </parent>
 
     <artifactId>api-parent</artifactId>
