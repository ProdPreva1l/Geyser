--- conflicted
+++ resolved
@@ -6,12 +6,8 @@
     <parent>
         <groupId>org.geysermc</groupId>
         <artifactId>geyser-parent</artifactId>
-<<<<<<< HEAD
-        <version>2.0.1-SNAPSHOT</version>
+        <version>2.0.2-SNAPSHOT</version>
         <relativePath>../pom.xml</relativePath>
-=======
-        <version>2.0.2-SNAPSHOT</version>
->>>>>>> a1bb4343
     </parent>
 
     <artifactId>api-parent</artifactId>
