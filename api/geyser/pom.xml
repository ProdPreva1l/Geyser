<?xml version="1.0" encoding="UTF-8"?>
<project xmlns="http://maven.apache.org/POM/4.0.0"
         xmlns:xsi="http://www.w3.org/2001/XMLSchema-instance"
         xsi:schemaLocation="http://maven.apache.org/POM/4.0.0 http://maven.apache.org/xsd/maven-4.0.0.xsd">
    <parent>
        <groupId>org.geysermc</groupId>
        <artifactId>api-parent</artifactId>
<<<<<<< HEAD
        <version>2.0.1-cumulus-SNAPSHOT</version>
=======
        <version>2.0.3-SNAPSHOT</version>
>>>>>>> d74b0e23
    </parent>
    <modelVersion>4.0.0</modelVersion>

    <artifactId>geyser-api</artifactId>

    <properties>
        <maven.compiler.source>16</maven.compiler.source>
        <maven.compiler.target>16</maven.compiler.target>
    </properties>

    <dependencies>
        <dependency>
            <groupId>org.checkerframework</groupId>
            <artifactId>checker-qual</artifactId>
            <version>3.19.0</version>
            <scope>provided</scope>
        </dependency>
        <dependency>
            <groupId>org.geysermc</groupId>
            <artifactId>base-api</artifactId>
<<<<<<< HEAD
            <version>2.0.1-cumulus-SNAPSHOT</version>
=======
            <version>2.0.3-SNAPSHOT</version>
>>>>>>> d74b0e23
            <scope>compile</scope>
        </dependency>
    </dependencies>
</project><|MERGE_RESOLUTION|>--- conflicted
+++ resolved
@@ -5,11 +5,7 @@
     <parent>
         <groupId>org.geysermc</groupId>
         <artifactId>api-parent</artifactId>
-<<<<<<< HEAD
-        <version>2.0.1-cumulus-SNAPSHOT</version>
-=======
         <version>2.0.3-SNAPSHOT</version>
->>>>>>> d74b0e23
     </parent>
     <modelVersion>4.0.0</modelVersion>
 
@@ -30,11 +26,7 @@
         <dependency>
             <groupId>org.geysermc</groupId>
             <artifactId>base-api</artifactId>
-<<<<<<< HEAD
-            <version>2.0.1-cumulus-SNAPSHOT</version>
-=======
             <version>2.0.3-SNAPSHOT</version>
->>>>>>> d74b0e23
             <scope>compile</scope>
         </dependency>
     </dependencies>
