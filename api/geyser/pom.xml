--- conflicted
+++ resolved
@@ -5,12 +5,8 @@
     <parent>
         <groupId>org.geysermc</groupId>
         <artifactId>api-parent</artifactId>
-<<<<<<< HEAD
-        <version>2.0.1-SNAPSHOT</version>
+        <version>2.0.2-SNAPSHOT</version>
         <relativePath>../pom.xml</relativePath>
-=======
-        <version>2.0.2-SNAPSHOT</version>
->>>>>>> a1bb4343
     </parent>
     <modelVersion>4.0.0</modelVersion>
 
