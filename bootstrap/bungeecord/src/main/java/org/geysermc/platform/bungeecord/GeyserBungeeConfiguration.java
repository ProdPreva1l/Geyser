/*
 * Copyright (c) 2019-2020 GeyserMC. http://geysermc.org
 *
 * Permission is hereby granted, free of charge, to any person obtaining a copy
 * of this software and associated documentation files (the "Software"), to deal
 * in the Software without restriction, including without limitation the rights
 * to use, copy, modify, merge, publish, distribute, sublicense, and/or sell
 * copies of the Software, and to permit persons to whom the Software is
 * furnished to do so, subject to the following conditions:
 *
 * The above copyright notice and this permission notice shall be included in
 * all copies or substantial portions of the Software.
 *
 * THE SOFTWARE IS PROVIDED "AS IS", WITHOUT WARRANTY OF ANY KIND, EXPRESS OR
 * IMPLIED, INCLUDING BUT NOT LIMITED TO THE WARRANTIES OF MERCHANTABILITY,
 * FITNESS FOR A PARTICULAR PURPOSE AND NONINFRINGEMENT. IN NO EVENT SHALL THE
 * AUTHORS OR COPYRIGHT HOLDERS BE LIABLE FOR ANY CLAIM, DAMAGES OR OTHER
 * LIABILITY, WHETHER IN AN ACTION OF CONTRACT, TORT OR OTHERWISE, ARISING FROM,
 * OUT OF OR IN CONNECTION WITH THE SOFTWARE OR THE USE OR OTHER DEALINGS IN
 * THE SOFTWARE.
 *
 * @author GeyserMC
 * @link https://github.com/GeyserMC/Geyser
 */

package org.geysermc.platform.bungeecord;

import com.fasterxml.jackson.annotation.JsonIgnore;
import com.fasterxml.jackson.annotation.JsonIgnoreProperties;
import lombok.Getter;
import net.md_5.bungee.api.plugin.Plugin;
import org.geysermc.connector.FloodgateKeyLoader;
import org.geysermc.connector.configuration.GeyserJacksonConfiguration;

import java.nio.file.Path;

@Getter
@JsonIgnoreProperties(ignoreUnknown = true)
public final class GeyserBungeeConfiguration extends GeyserJacksonConfiguration {
    @JsonIgnore
    private Path floodgateKeyPath;

<<<<<<< HEAD
    public void loadFloodgate(GeyserBungeePlugin plugin, Configuration configuration) {
        Plugin floodgate = plugin.getProxy().getPluginManager().getPlugin("floodgate");
        floodgateKey = FloodgateKeyLoader.getKey(plugin.getGeyserLogger(), this, Paths.get(plugin.getDataFolder().toString(), configuration.getString("floodgate-key-file"), "public-key.pem"), floodgate, floodgate != null ? floodgate.getDataFolder().toPath() : null);
    }
=======
    public void loadFloodgate(GeyserBungeePlugin plugin) {
        Plugin floodgate = plugin.getProxy().getPluginManager().getPlugin("floodgate-bungee");
        Path geyserDataFolder = plugin.getDataFolder().toPath();
        Path floodgateDataFolder = floodgate != null ? floodgate.getDataFolder().toPath() : null;
>>>>>>> 5fafa075

        floodgateKeyPath = FloodgateKeyLoader.getKeyPath(this, floodgate, floodgateDataFolder, geyserDataFolder, plugin.getGeyserLogger());
    }
}<|MERGE_RESOLUTION|>--- conflicted
+++ resolved
@@ -40,17 +40,10 @@
     @JsonIgnore
     private Path floodgateKeyPath;
 
-<<<<<<< HEAD
-    public void loadFloodgate(GeyserBungeePlugin plugin, Configuration configuration) {
+    public void loadFloodgate(GeyserBungeePlugin plugin) {
         Plugin floodgate = plugin.getProxy().getPluginManager().getPlugin("floodgate");
-        floodgateKey = FloodgateKeyLoader.getKey(plugin.getGeyserLogger(), this, Paths.get(plugin.getDataFolder().toString(), configuration.getString("floodgate-key-file"), "public-key.pem"), floodgate, floodgate != null ? floodgate.getDataFolder().toPath() : null);
-    }
-=======
-    public void loadFloodgate(GeyserBungeePlugin plugin) {
-        Plugin floodgate = plugin.getProxy().getPluginManager().getPlugin("floodgate-bungee");
         Path geyserDataFolder = plugin.getDataFolder().toPath();
         Path floodgateDataFolder = floodgate != null ? floodgate.getDataFolder().toPath() : null;
->>>>>>> 5fafa075
 
         floodgateKeyPath = FloodgateKeyLoader.getKeyPath(this, floodgate, floodgateDataFolder, geyserDataFolder, plugin.getGeyserLogger());
     }
